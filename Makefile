--- conflicted
+++ resolved
@@ -201,23 +201,19 @@
 
 .PHONY: elixir
 elixir: elixir-check-formatted elixir-credo devclean
-<<<<<<< HEAD
-	@dev/run -a adm:pass --no-eval 'test/elixir/run --exclude without_quorum_test --exclude with_quorum_test'
+	@dev/run -a adm:pass --no-eval 'test/elixir/run --exclude without_quorum_test --exclude with_quorum_test $(EXUNIT_OPTS)'
 
 .PHONY: elixir-cluster-without-quorum
 elixir-cluster-without-quorum: elixir-check-formatted elixir-credo devclean
 	@dev/run -n 3 -q -a adm:pass \
 	          --degrade-cluster 2 \
-            --no-eval 'test/elixir/run --only without_quorum_test'
+            --no-eval 'test/elixir/run --only without_quorum_test $(EXUNIT_OPTS)'
 
 .PHONY: elixir-cluster-with-quorum
 elixir-cluster-with-quorum: elixir-check-formatted elixir-credo devclean
 	@dev/run -n 3 -q -a adm:pass \
-						--degrade-cluster 1 \
-						--no-eval 'test/elixir/run --only with_quorum_test'
-=======
-	@dev/run -a adm:pass --no-eval test/elixir/run $(EXUNIT_OPTS)
->>>>>>> 92adefaa
+			--degrade-cluster 1 \
+			--no-eval 'test/elixir/run --only with_quorum_test $(EXUNIT_OPTS)'
 
 .PHONY: elixir-check-formatted
 elixir-check-formatted:
