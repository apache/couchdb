# Licensed under the Apache License, Version 2.0 (the "License"); you may not
# use this file except in compliance with the License. You may obtain a copy of
# the License at
#
#   http://www.apache.org/licenses/LICENSE-2.0
#
# Unless required by applicable law or agreed to in writing, software
# distributed under the License is distributed on an "AS IS" BASIS, WITHOUT
# WARRANTIES OR CONDITIONS OF ANY KIND, either express or implied. See the
# License for the specific language governing permissions and limitations under
# the License.

# *******************************************************
# WARNING! If you edit this file, also edit Makefile.win!
# *******************************************************

include version.mk

REBAR?=$(shell echo `pwd`/bin/rebar)

# Handle the following scenarios:
#   1. When building from a tarball, use version.mk.
#   2. When building from a clean release tag (#.#.#), use that tag.
#   3. When building from a clean RC tag (#.#.#-RC#), use JUST the version
#      number inside the tarball, but use the full name for the name of the
#      tarball itself.
#   4. When not on a clean tag, use version.mk + git sha + dirty status.

COUCHDB_GIT_SHA=$(git_sha)

IN_RELEASE = $(shell if [ ! -d .git ]; then echo true; fi)
ifeq ($(IN_RELEASE), true)

# 1. Building from tarball, use version.mk.
COUCHDB_VERSION = $(vsn_major).$(vsn_minor).$(vsn_patch)

else

# Gather some additional information.
# We do it this way so we don't bake shell-isms into Makefile
# to make it easier to port to Windows. I know, I know. -jst
# IN_RC contains the -RCx suffix in the name if present
IN_RC = $(shell git describe --tags --always --first-parent \
        | grep -Eo -- '-RC[0-9]+' 2>/dev/null)
# ON_TAG matches *ONLY* if we are on a release or RC tag
ON_TAG = $(shell git describe --tags --always --first-parent \
        | grep -Eo -- '^[0-9]+\.[0-9]\.[0-9]+(-RC[0-9]+)?$$' 2>/dev/null)
# RELTAG contains the #.#.# from git describe, which might be used
RELTAG = $(shell git describe --tags --always --first-parent \
        | grep -Eo -- '^[0-9]+\.[0-9]\.[0-9]+' 2>/dev/null)
# DIRTY identifies if we're not on a commit
DIRTY = $(shell git describe --dirty | grep -Eo -- '-dirty' 2>/dev/null)
# COUCHDB_GIT_SHA is our current git hash.
COUCHDB_GIT_SHA=$(shell git rev-parse --short --verify HEAD)

ifeq ($(ON_TAG),)
# 4. Not on a tag.
COUCHDB_VERSION_SUFFIX = $(COUCHDB_GIT_SHA)$(DIRTY)
COUCHDB_VERSION = $(vsn_major).$(vsn_minor).$(vsn_patch)-$(COUCHDB_VERSION_SUFFIX)
else
# 2 and 3. On a tag.
COUCHDB_VERSION = $(RELTAG)$(DIRTY)
endif
endif

# needed to do text substitutions
comma:= ,
empty:=
space:= $(empty) $(empty)

DESTDIR=

# Rebar options
apps=
skip_deps=folsom,meck,mochiweb,triq,proper,snappy,bcrypt,hyper
suites=
tests=

COMPILE_OPTS=$(shell echo "\
	apps=$(apps) \
	" | sed -e 's/[a-z_]\{1,\}= / /g')
EUNIT_OPTS=$(shell echo "\
	skip_deps=$(skip_deps) \
	suites=$(suites) \
	tests=$(tests) \
	" | sed -e 's/[a-z]\{1,\}= / /g')
DIALYZE_OPTS=$(shell echo "\
	apps=$(apps) \
	skip_deps=$(skip_deps) \
	" | sed -e 's/[a-z]\{1,\}= / /g')
EXUNIT_OPTS=$(subst $(comma),$(space),$(tests))

#ignore javascript tests
ignore_js_suites=

TEST_OPTS="-c 'startup_jitter=0' -c 'default_security=admin_local'"

################################################################################
# Main commands
################################################################################


.PHONY: all
# target: all - Build everything
all: couch fauxton docs


.PHONY: help
# target: help - Print this help
help:
	@egrep "^# target: " Makefile \
		| sed -e 's/^# target: //g' \
		| sort \
		| awk '{printf("    %-20s", $$1); $$1=$$2=""; print "-" $$0}'


################################################################################
# Building
################################################################################


.PHONY: couch
# target: couch - Build CouchDB core, use ERL_OPTS to provide custom compiler's options
couch: config.erl
	@COUCHDB_VERSION=$(COUCHDB_VERSION) COUCHDB_GIT_SHA=$(COUCHDB_GIT_SHA) $(REBAR) compile $(COMPILE_OPTS)
	@cp src/couch/priv/couchjs bin/


.PHONY: docs
# target: docs - Build documentation
ifeq ($(IN_RELEASE), true)
docs: share/docs/html
else
docs: src/docs/build
endif

.PHONY: fauxton
# target: fauxton - Build Fauxton web UI
fauxton: share/www


################################################################################
# Testing
################################################################################


.PHONY: check
# target: check - Test everything
check: all
	# @$(MAKE) test-cluster-with-quorum
	# @$(MAKE) test-cluster-without-quorum
	@$(MAKE) python-black
	@$(MAKE) eunit
	@$(MAKE) javascript
	@$(MAKE) mango-test
	@$(MAKE) elixir
#	@$(MAKE) build-test


.PHONY: eunit
# target: eunit - Run EUnit tests, use EUNIT_OPTS to provide custom options

ifdef apps
subdirs = $(apps)
else
subdirs=$(shell ls src)
endif

eunit: export BUILDDIR = $(shell pwd)
eunit: export ERL_AFLAGS = -config $(shell pwd)/rel/files/eunit.config
eunit: export COUCHDB_QUERY_SERVER_JAVASCRIPT = $(shell pwd)/bin/couchjs $(shell pwd)/share/server/main.js
eunit: export COUCHDB_TEST_ADMIN_PARTY_OVERRIDE=1
eunit: couch
	@COUCHDB_VERSION=$(COUCHDB_VERSION) COUCHDB_GIT_SHA=$(COUCHDB_GIT_SHA) $(REBAR) setup_eunit 2> /dev/null
	@for dir in $(subdirs); do \
            tries=0; \
            while true; do \
                COUCHDB_VERSION=$(COUCHDB_VERSION) COUCHDB_GIT_SHA=$(COUCHDB_GIT_SHA) $(REBAR) -r eunit $(EUNIT_OPTS) apps=$$dir ; \
                if [ $$? -eq 0 ]; then \
                    break; \
                else \
                    tries=$$((tries+1)); \
                    [ $$tries -gt 2 ] && exit 1; \
                fi \
            done \
        done


.PHONY: exunit
# target: exunit - Run ExUnit tests
exunit: export BUILDDIR = $(shell pwd)
exunit: export MIX_ENV=test
exunit: export ERL_LIBS = $(shell pwd)/src
exunit: export ERL_AFLAGS = -config $(shell pwd)/rel/files/eunit.config
exunit: export COUCHDB_QUERY_SERVER_JAVASCRIPT = $(shell pwd)/bin/couchjs $(shell pwd)/share/server/main.js
exunit: couch elixir-init setup-eunit elixir-check-formatted elixir-credo
	@mix test --cover --trace $(EXUNIT_OPTS)

setup-eunit: export BUILDDIR = $(shell pwd)
setup-eunit: export ERL_AFLAGS = -config $(shell pwd)/rel/files/eunit.config
setup-eunit:
	@$(REBAR) setup_eunit 2> /dev/null

just-eunit: export BUILDDIR = $(shell pwd)
just-eunit: export ERL_AFLAGS = -config $(shell pwd)/rel/files/eunit.config
just-eunit:
	@$(REBAR) -r eunit $(EUNIT_OPTS)

.PHONY: soak-eunit
soak-eunit: export BUILDDIR = $(shell pwd)
soak-eunit: export ERL_AFLAGS = -config $(shell pwd)/rel/files/eunit.config
soak-eunit: couch
	@$(REBAR) setup_eunit 2> /dev/null
	while [ $$? -eq 0 ] ; do $(REBAR) -r eunit $(EUNIT_OPTS) ; done

.venv/bin/black:
	@python3 -m venv .venv
	@.venv/bin/pip3 install black || touch .venv/bin/black

# Python code formatter - only runs if we're on Python 3.6 or greater
python-black: .venv/bin/black
	@python3 -c "import sys; exit(1 if sys.version_info < (3,6) else 0)" || \
	       echo "Python formatter not supported on Python < 3.6; check results on a newer platform"
	@python3 -c "import sys; exit(1 if sys.version_info >= (3,6) else 0)" || \
		LC_ALL=C.UTF-8 LANG=C.UTF-8 .venv/bin/black --check \
		--exclude="build/|buck-out/|dist/|_build/|\.git/|\.hg/|\.mypy_cache/|\.nox/|\.tox/|\.venv/|src/rebar/pr2relnotes.py|src/fauxton" \
		. dev/run rel/overlay/bin/couchup test/javascript/run

python-black-update: .venv/bin/black
	@python3 -c "import sys; exit(1 if sys.version_info < (3,6) else 0)" || \
	       echo "Python formatter not supported on Python < 3.6; check results on a newer platform"
	@python3 -c "import sys; exit(1 if sys.version_info >= (3,6) else 0)" || \
		LC_ALL=C.UTF-8 LANG=C.UTF-8 .venv/bin/black \
		--exclude="build/|buck-out/|dist/|_build/|\.git/|\.hg/|\.mypy_cache/|\.nox/|\.tox/|\.venv/|src/rebar/pr2relnotes.py|src/fauxton" \
		. dev/run rel/overlay/bin/couchup test/javascript/run

.PHONY: elixir
elixir: export MIX_ENV=integration
elixir: export COUCHDB_TEST_ADMIN_PARTY_OVERRIDE=1
elixir: elixir-init elixir-check-formatted elixir-credo devclean
	@dev/run "$(TEST_OPTS)" -a adm:pass -n 1 --enable-erlang-views --no-eval 'mix test --trace --exclude without_quorum_test --exclude with_quorum_test $(EXUNIT_OPTS)'

.PHONY: elixir-init
elixir-init: MIX_ENV=test
elixir-init: config.erl
	@mix local.rebar --force && mix local.hex --force && mix deps.get

.PHONY: elixir-cluster-without-quorum
elixir-cluster-without-quorum: export MIX_ENV=integration
elixir-cluster-without-quorum: elixir-init elixir-check-formatted elixir-credo devclean
	@dev/run -n 3 -q -a adm:pass \
		--degrade-cluster 2 \
		--no-eval 'mix test --trace --only without_quorum_test $(EXUNIT_OPTS)'

.PHONY: elixir-cluster-with-quorum
elixir-cluster-with-quorum: export MIX_ENV=integration
elixir-cluster-with-quorum: elixir-init elixir-check-formatted elixir-credo devclean
	@dev/run -n 3 -q -a adm:pass \
		--degrade-cluster 1 \
		--no-eval 'mix test --trace --only with_quorum_test $(EXUNIT_OPTS)'

.PHONY: elixir-check-formatted
elixir-check-formatted: elixir-init
	@mix format --check-formatted

# Credo is a static code analysis tool for Elixir.
# We use it in our tests
.PHONY: elixir-credo
elixir-credo: elixir-init
	@mix credo

.PHONY: javascript
# target: javascript - Run JavaScript test suites or specific ones defined by suites option
javascript: export COUCHDB_TEST_ADMIN_PARTY_OVERRIDE=1
javascript: devclean
	@mkdir -p share/www/script/test
ifeq ($(IN_RELEASE), true)
	@cp test/javascript/tests/lorem*.txt share/www/script/test/
else
	@mkdir -p src/fauxton/dist/release/test
	@cp test/javascript/tests/lorem*.txt src/fauxton/dist/release/test/
endif
	@dev/run -n 1 -q --with-admin-party-please \
            --enable-erlang-views \
            "$(TEST_OPTS)" \
            'test/javascript/run --suites "$(suites)" \
            --ignore "$(ignore_js_suites)"'

<<<<<<< HEAD
.PHONY: test-cluster-with-quorum
test-cluster-with-quorum: export COUCHDB_TEST_ADMIN_PARTY_OVERRIDE=1
test-cluster-with-quorum: devclean
	@mkdir -p share/www/script/test
ifeq ($(IN_RELEASE), true)
	@cp test/javascript/tests/lorem*.txt share/www/script/test/
else
	@mkdir -p src/fauxton/dist/release/test
	@cp test/javascript/tests/lorem*.txt src/fauxton/dist/release/test/
endif
	@dev/run -n 3 -q --with-admin-party-please \
            --enable-erlang-views --degrade-cluster 1 \
            "$(TEST_OPTS)" \
            'test/javascript/run --suites "$(suites)" \
            --ignore "$(ignore_js_suites)" \
	    --path test/javascript/tests-cluster/with-quorum'

.PHONY: test-cluster-without-quorum
test-cluster-without-quorum: export COUCHDB_TEST_ADMIN_PARTY_OVERRIDE=1
test-cluster-without-quorum: devclean
	@mkdir -p share/www/script/test
ifeq ($(IN_RELEASE), true)
	@cp test/javascript/tests/lorem*.txt share/www/script/test/
else
	@mkdir -p src/fauxton/dist/release/test
	@cp test/javascript/tests/lorem*.txt src/fauxton/dist/release/test/
endif
	@dev/run -n 3 -q --with-admin-party-please \
            --enable-erlang-views --degrade-cluster 2 \
            "$(TEST_OPTS)" \
            'test/javascript/run --suites "$(suites)" \
            --ignore "$(ignore_js_suites)" \
            --path test/javascript/tests-cluster/without-quorum'
=======
# .PHONY: test-cluster-with-quorum
# test-cluster-with-quorum: devclean
# 	@mkdir -p share/www/script/test
# ifeq ($(IN_RELEASE), true)
# 	@cp test/javascript/tests/lorem*.txt share/www/script/test/
# else
# 	@mkdir -p src/fauxton/dist/release/test
# 	@cp test/javascript/tests/lorem*.txt src/fauxton/dist/release/test/
# endif
# 	@dev/run -n 3 -q --with-admin-party-please \
#             --enable-erlang-views --degrade-cluster 1 \
#             -c 'startup_jitter=0' \
#             'test/javascript/run --suites "$(suites)" \
#             --ignore "$(ignore_js_suites)" \
# 	    --path test/javascript/tests-cluster/with-quorum'
#
# .PHONY: test-cluster-without-quorum
# test-cluster-without-quorum: devclean
# 	@mkdir -p share/www/script/test
# ifeq ($(IN_RELEASE), true)
# 	@cp test/javascript/tests/lorem*.txt share/www/script/test/
# else
# 	@mkdir -p src/fauxton/dist/release/test
# 	@cp test/javascript/tests/lorem*.txt src/fauxton/dist/release/test/
# endif
# 	@dev/run -n 3 -q --with-admin-party-please \
#             --enable-erlang-views --degrade-cluster 2 \
#             -c 'startup_jitter=0' \
#             'test/javascript/run --suites "$(suites)" \
#             --ignore "$(ignore_js_suites)" \
#             --path test/javascript/tests-cluster/without-quorum'
>>>>>>> 20e7b2e0

.PHONY: soak-javascript
soak-javascript: export COUCHDB_TEST_ADMIN_PARTY_OVERRIDE=1
soak-javascript:
	@mkdir -p share/www/script/test
ifeq ($(IN_RELEASE), true)
	@cp test/javascript/tests/lorem*.txt share/www/script.test/
else
	@mkdir -p src/fauxton/dist/release/test
	@cp test/javascript/tests/lorem*.txt src/fauxton/dist/release/test/
endif
	@rm -rf dev/lib
	while [ $$? -eq 0 ]; do \
		dev/run -n 1 -q --with-admin-party-please \
				"$(TEST_OPTS)" \
				'test/javascript/run --suites "$(suites)" \
				--ignore "$(ignore_js_suites)"'  \
	done

.PHONY: check-qs
# target: check-qs - Run query server tests (ruby and rspec required!)
check-qs:
	@QS_LANG=js rspec test/view_server/query_server_spec.rb


.PHONY: list-eunit-apps
# target: list-eunit-apps - List EUnit target apps
list-eunit-apps:
	@find ./src/ -type f -name *_test.erl -o -name *_tests.erl \
		| cut -d '/' -f 3 \
		| sort -u


.PHONY: list-eunit-suites
# target: list-eunit-suites - List EUnit target test suites
list-eunit-suites:
	@find ./src/ -type f -name *_test.erl -o -name *_tests.erl -exec basename {} \; \
		| cut -d '.' -f -1 \
		| sort


.PHONY: list-js-suites
# target: list-js-suites - List JavaScript test suites
list-js-suites:
	@find ./test/javascript/tests/ -type f -name *.js -exec basename {} \; \
		| cut -d '.' -f -1 \
		| sort


.PHONY: build-test
# target: build-test - Test build script
build-test:
	@test/build/test-configure.sh


.PHONY: mango-test
# target: mango-test - Run Mango tests
mango-test: export COUCHDB_TEST_ADMIN_PARTY_OVERRIDE=1
mango-test: devclean all
	@cd src/mango && \
		python3 -m venv .venv && \
		.venv/bin/python3 -m pip install -r requirements.txt
	@cd src/mango && ../../dev/run "$(TEST_OPTS)" -n 1 --admin=testuser:testpass '.venv/bin/python3 -m nose --with-xunit'

################################################################################
# Developing
################################################################################


.PHONY: build-plt
# target: build-plt - Build project-specific PLT
build-plt:
	@$(REBAR) -r build-plt $(DIALYZE_OPTS)


.PHONY: check-plt
# target: check-plt - Check the PLT for consistency and rebuild it if it is not up-to-date
check-plt:
	@$(REBAR) -r check-plt $(DIALYZE_OPTS)


.PHONY: dialyze
# target: dialyze - Analyze the code for discrepancies
dialyze: .rebar
	@$(REBAR) -r dialyze $(DIALYZE_OPTS)


.PHONY: introspect
# target: introspect - Check for commits difference between rebar.config and repository
introspect:
	@$(REBAR) -r update-deps
	@build-aux/introspect

################################################################################
# Distributing
################################################################################


.PHONY: dist
# target: dist - Make release tarball
dist: all
	@./build-aux/couchdb-build-release.sh $(COUCHDB_VERSION)

	@cp -r share/www apache-couchdb-$(COUCHDB_VERSION)/share/
	@mkdir -p apache-couchdb-$(COUCHDB_VERSION)/share/docs/html
	@cp -r src/docs/build/html apache-couchdb-$(COUCHDB_VERSION)/share/docs/

	@mkdir -p apache-couchdb-$(COUCHDB_VERSION)/share/docs/man
	@cp src/docs/build/man/apachecouchdb.1 apache-couchdb-$(COUCHDB_VERSION)/share/docs/man/

	@tar czf apache-couchdb-$(COUCHDB_VERSION)$(IN_RC).tar.gz apache-couchdb-$(COUCHDB_VERSION)
	@echo "Done: apache-couchdb-$(COUCHDB_VERSION)$(IN_RC).tar.gz"


.PHONY: release
# target: release - Create an Erlang release including CouchDB!
-include install.mk
release: all
	@echo "Installing CouchDB into rel/couchdb/ ..."
	@rm -rf rel/couchdb
	@$(REBAR) generate # make full erlang release

ifeq ($(with_fauxton), 1)
	@mkdir -p rel/couchdb/share/
	@cp -R share/www rel/couchdb/share/
endif

ifeq ($(with_docs), 1)
ifeq ($(IN_RELEASE), true)
	@mkdir -p rel/couchdb/share/www/docs/
	@mkdir -p rel/couchdb/share/docs/
	@cp -R share/docs/html/* rel/couchdb/share/www/docs/
	@cp share/docs/man/apachecouchdb.1 rel/couchdb/share/docs/couchdb.1
else
	@mkdir -p rel/couchdb/share/www/docs/
	@mkdir -p rel/couchdb/share/docs/
	@cp -R src/docs/build/html/ rel/couchdb/share/www/docs
	@cp src/docs/build/man/apachecouchdb.1 rel/couchdb/share/docs/couchdb.1
endif
endif

	@echo "... done"
	@echo
	@echo "    You can now copy the rel/couchdb directory anywhere on your system."
	@echo "    Start CouchDB with ./bin/couchdb from within that directory."
	@echo

.PHONY: install
# target: install- install CouchDB :)
install:
	@echo
	@echo "Notice: There is no 'make install' command for CouchDB 2.x."
	@echo
	@echo "    To install CouchDB into your system, copy the rel/couchdb"
	@echo "    to your desired installation location. For example:"
	@echo "    cp -r rel/couchdb /usr/local/lib"
	@echo

################################################################################
# Cleaning
################################################################################


.PHONY: clean
# target: clean - Remove build artifacts
clean:
	@$(REBAR) -r clean
	@rm -rf .rebar/
	@rm -f bin/couchjs
	@rm -rf src/*/ebin
	@rm -rf src/*/.rebar
	@rm -rf src/*/priv/*.so
	@rm -rf src/couch/priv/{couchspawnkillable,couchjs}
	@rm -rf share/server/main.js share/server/main-coffee.js
	@rm -rf tmp dev/data dev/lib dev/logs
	@rm -rf src/mango/.venv
	@rm -f src/couch/priv/couchspawnkillable
	@rm -f src/couch/priv/couch_js/config.h
	@rm -f dev/boot_node.beam dev/pbkdf2.pyc log/crash.log


.PHONY: distclean
# target: distclean - Remove build and release artifacts
distclean: clean
	@rm -f install.mk
	@rm -f config.erl
	@rm -f rel/couchdb.config
ifneq ($(IN_RELEASE), true)
# when we are in a release, don’t delete the
# copied sources, generated docs, or fauxton
	@rm -rf rel/couchdb
	@rm -rf share/www
	@rm -rf src/docs
endif


.PHONY: devclean
# target: devclean - Remove dev cluster artifacts
devclean:
	@rm -rf dev/lib/*/data


.PHONY: uninstall
# target: uninstall - Uninstall CouchDB :-(
uninstall:
	@rm -rf $(DESTDIR)/$(install_dir)
	@rm -f $(DESTDIR)/$(bin_dir)/couchdb
	@rm -f $(DESTDIR)/$(libexec_dir)
	@rm -rf $(DESTDIR)/$(sysconf_dir)
	@rm -rf $(DESTDIR)/$(data_dir)
	@rm -rf $(DESTDIR)/$(doc_dir)
	@rm -rf $(DESTDIR)/$(html_dir)
	@rm -rf $(DESTDIR)/$(man_dir)


################################################################################
# Misc
################################################################################


.rebar: build-plt

config.erl:
	@echo "Apache CouchDB has not been configured."
	@echo "Try \"./configure -h\" for help."
	@echo
	@false


src/docs/build:
ifeq ($(with_docs), 1)
	@cd src/docs; $(MAKE)
endif


share/www:
ifeq ($(with_fauxton), 1)
	@echo "Building Fauxton"
	@cd src/fauxton && npm install --production && ./node_modules/grunt-cli/bin/grunt couchdb
endif<|MERGE_RESOLUTION|>--- conflicted
+++ resolved
@@ -286,73 +286,6 @@
             'test/javascript/run --suites "$(suites)" \
             --ignore "$(ignore_js_suites)"'
 
-<<<<<<< HEAD
-.PHONY: test-cluster-with-quorum
-test-cluster-with-quorum: export COUCHDB_TEST_ADMIN_PARTY_OVERRIDE=1
-test-cluster-with-quorum: devclean
-	@mkdir -p share/www/script/test
-ifeq ($(IN_RELEASE), true)
-	@cp test/javascript/tests/lorem*.txt share/www/script/test/
-else
-	@mkdir -p src/fauxton/dist/release/test
-	@cp test/javascript/tests/lorem*.txt src/fauxton/dist/release/test/
-endif
-	@dev/run -n 3 -q --with-admin-party-please \
-            --enable-erlang-views --degrade-cluster 1 \
-            "$(TEST_OPTS)" \
-            'test/javascript/run --suites "$(suites)" \
-            --ignore "$(ignore_js_suites)" \
-	    --path test/javascript/tests-cluster/with-quorum'
-
-.PHONY: test-cluster-without-quorum
-test-cluster-without-quorum: export COUCHDB_TEST_ADMIN_PARTY_OVERRIDE=1
-test-cluster-without-quorum: devclean
-	@mkdir -p share/www/script/test
-ifeq ($(IN_RELEASE), true)
-	@cp test/javascript/tests/lorem*.txt share/www/script/test/
-else
-	@mkdir -p src/fauxton/dist/release/test
-	@cp test/javascript/tests/lorem*.txt src/fauxton/dist/release/test/
-endif
-	@dev/run -n 3 -q --with-admin-party-please \
-            --enable-erlang-views --degrade-cluster 2 \
-            "$(TEST_OPTS)" \
-            'test/javascript/run --suites "$(suites)" \
-            --ignore "$(ignore_js_suites)" \
-            --path test/javascript/tests-cluster/without-quorum'
-=======
-# .PHONY: test-cluster-with-quorum
-# test-cluster-with-quorum: devclean
-# 	@mkdir -p share/www/script/test
-# ifeq ($(IN_RELEASE), true)
-# 	@cp test/javascript/tests/lorem*.txt share/www/script/test/
-# else
-# 	@mkdir -p src/fauxton/dist/release/test
-# 	@cp test/javascript/tests/lorem*.txt src/fauxton/dist/release/test/
-# endif
-# 	@dev/run -n 3 -q --with-admin-party-please \
-#             --enable-erlang-views --degrade-cluster 1 \
-#             -c 'startup_jitter=0' \
-#             'test/javascript/run --suites "$(suites)" \
-#             --ignore "$(ignore_js_suites)" \
-# 	    --path test/javascript/tests-cluster/with-quorum'
-#
-# .PHONY: test-cluster-without-quorum
-# test-cluster-without-quorum: devclean
-# 	@mkdir -p share/www/script/test
-# ifeq ($(IN_RELEASE), true)
-# 	@cp test/javascript/tests/lorem*.txt share/www/script/test/
-# else
-# 	@mkdir -p src/fauxton/dist/release/test
-# 	@cp test/javascript/tests/lorem*.txt src/fauxton/dist/release/test/
-# endif
-# 	@dev/run -n 3 -q --with-admin-party-please \
-#             --enable-erlang-views --degrade-cluster 2 \
-#             -c 'startup_jitter=0' \
-#             'test/javascript/run --suites "$(suites)" \
-#             --ignore "$(ignore_js_suites)" \
-#             --path test/javascript/tests-cluster/without-quorum'
->>>>>>> 20e7b2e0
 
 .PHONY: soak-javascript
 soak-javascript: export COUCHDB_TEST_ADMIN_PARTY_OVERRIDE=1
