defmodule Couch.Session do
  @moduledoc """
  CouchDB session helpers.
  """

  defstruct [:cookie, :error]

  def new(cookie, error \\ "") do
    %Couch.Session{cookie: cookie, error: error}
  end

  def logout(sess) do
    headers = [
      "Content-Type": "application/x-www-form-urlencoded",
      "X-CouchDB-WWW-Authenticate": "Cookie",
      Cookie: sess.cookie
    ]

    Couch.delete!("/_session", headers: headers)
  end

  def info(sess) do
    headers = [
      "Content-Type": "application/x-www-form-urlencoded",
      "X-CouchDB-WWW-Authenticate": "Cookie",
      Cookie: sess.cookie
    ]

    Couch.get("/_session", headers: headers).body
  end

  def get(sess, url, opts \\ []), do: go(sess, :get, url, opts)
  def get!(sess, url, opts \\ []), do: go!(sess, :get, url, opts)
  def put(sess, url, opts \\ []), do: go(sess, :put, url, opts)
  def put!(sess, url, opts \\ []), do: go!(sess, :put, url, opts)
  def post(sess, url, opts \\ []), do: go(sess, :post, url, opts)
  def post!(sess, url, opts \\ []), do: go!(sess, :post, url, opts)
  def delete(sess, url, opts \\ []), do: go(sess, :delete, url, opts)
  def delete!(sess, url, opts \\ []), do: go!(sess, :delete, url, opts)

  # Skipping head/patch/options for YAGNI. Feel free to add
  # if the need arises.

  def go(%Couch.Session{} = sess, method, url, opts) do
    opts = Keyword.merge(opts, cookie: sess.cookie)
    Couch.request(method, url, opts)
  end

  def go!(%Couch.Session{} = sess, method, url, opts) do
    opts = Keyword.merge(opts, cookie: sess.cookie)
    Couch.request!(method, url, opts)
  end
end

defmodule Couch do
  use HTTPotion.Base

  @moduledoc """
  CouchDB library to power test suite.
  """

  # These constants are supplied to the underlying HTTP client and control
  # how long we will wait before timing out a test. The inactivity timeout
  # specifically fires during an active HTTP response and defaults to 10_000
  # if not specified. We're defining it to a different value than the
  # request_timeout largely just so we know which timeout fired.
  @request_timeout 60_000
  @inactivity_timeout 55_000

  def process_url("http://" <> _ = url) do
    url
  end

  def process_url(url) do
    base_url = System.get_env("EX_COUCH_URL") || "http://127.0.0.1:15984"
    base_url <> url
  end

  def process_request_headers(headers, _body, options) do
    headers = Keyword.put(headers, :"User-Agent", "couch-potion")

    headers =
      if headers[:"Content-Type"] do
        headers
      else
        Keyword.put(headers, :"Content-Type", "application/json")
      end

    case Keyword.get(options, :cookie) do
      nil ->
        headers

      cookie ->
        Keyword.put(headers, :Cookie, cookie)
    end
  end

  def process_options(options) do
    options
      |> set_auth_options()
      |> set_inactivity_timeout()
      |> set_request_timeout()
  end

  def process_request_body(body) do
    if is_map(body) do
      :jiffy.encode(body)
    else
      body
    end
  end

  def process_response_body(headers, body) do
    content_type = headers[:"Content-Type"]

    if !!content_type and String.match?(content_type, ~r/application\/json/) do
      body |> IO.iodata_to_binary() |> :jiffy.decode([:return_maps])
    else
      process_response_body(body)
    end
  end

  def set_auth_options(options) do
    if Keyword.get(options, :cookie) == nil do
      headers = Keyword.get(options, :headers, [])

      if headers[:basic_auth] != nil or headers[:authorization] != nil do
        options
      else
        username = System.get_env("EX_USERNAME") || "adm"
        password = System.get_env("EX_PASSWORD") || "pass"
        Keyword.put(options, :basic_auth, {username, password})
      end
    else
      options
    end
  end

  def set_inactivity_timeout(options) do
    Keyword.update(options, :ibrowse, [{:inactivity_timeout, @inactivity_timeout}], fn(ibrowse) ->
      Keyword.put_new(ibrowse, :inactivity_timeout, @inactivity_timeout)
    end)
  end

  def set_request_timeout(options) do
    timeout = Application.get_env(:httpotion, :default_timeout, @request_timeout)
    Keyword.put_new(options, :timeout, timeout)
  end

  def login(userinfo) do
    [user, pass] = String.split(userinfo, ":", parts: 2)
    login(user, pass)
  end

  def login(user, pass, expect \\ :success) do
    resp = Couch.post("/_session", body: %{:username => user, :password => pass})

    if expect == :success do
      true = resp.body["ok"]
      cookie = resp.headers[:"set-cookie"]
      [token | _] = String.split(cookie, ";")
      %Couch.Session{cookie: token}
    else
      true = Map.has_key?(resp.body, "error")
      %Couch.Session{error: resp.body["error"]}
    end
  end

<<<<<<< HEAD
  # HACK: this is here until this commit lands in a release
  # https://github.com/myfreeweb/httpotion/commit/f3fa2f0bc3b9b400573942b3ba4628b48bc3c614
  def handle_response(response) do
    case response do
      {:ok, status_code, headers, body, _} ->
        processed_headers = process_response_headers(headers)

        %HTTPotion.Response{
          status_code: process_status_code(status_code),
          headers: processed_headers,
          body: process_response_body(processed_headers, body)
        }

      {:ok, status_code, headers, body} ->
        processed_headers = process_response_headers(headers)

        %HTTPotion.Response{
          status_code: process_status_code(status_code),
          headers: processed_headers,
          body: process_response_body(processed_headers, body)
        }

      {:ibrowse_req_id, id} ->
        %HTTPotion.AsyncResponse{id: id}

      {:error, {:conn_failed, {:error, reason}}} ->
        %HTTPotion.ErrorResponse{message: error_to_string(reason)}

      {:error, :conn_failed} ->
        %HTTPotion.ErrorResponse{message: "conn_failed"}

      {:error, reason} ->
        %HTTPotion.ErrorResponse{message: error_to_string(reason)}
    end
  end

  # Anther HACK: Until we can get process_request_headers/2 merged
  # upstream.
  @spec process_arguments(atom, String.t(), [{atom(), any()}]) :: %{}
  defp process_arguments(method, url, options) do
    options = process_options(options)

    body = Keyword.get(options, :body, "")

    headers =
      Keyword.merge(
        Application.get_env(:httpotion, :default_headers, []),
        Keyword.get(options, :headers, [])
      )

    timeout =
      Keyword.get(
        options,
        :timeout,
        Application.get_env(:httpotion, :default_timeout, 20_000)
      )

    ib_options =
      Keyword.merge(
        Application.get_env(:httpotion, :default_ibrowse, []),
        Keyword.get(options, :ibrowse, [])
      )

    follow_redirects =
      Keyword.get(
        options,
        :follow_redirects,
        Application.get_env(:httpotion, :default_follow_redirects, false)
      )

    ib_options =
      if stream_to = Keyword.get(options, :stream_to),
        do:
          Keyword.put(
            ib_options,
            :stream_to,
            spawn(__MODULE__, :transformer, [stream_to, method, url, options])
          ),
        else: ib_options

    ib_options =
      if user_password = Keyword.get(options, :basic_auth) do
        {user, password} = user_password
        Keyword.put(ib_options, :basic_auth, {to_charlist(user), to_charlist(password)})
      else
        ib_options
      end

    %{
      method: method,
      url: url |> to_string |> process_url(options) |> to_charlist,
      body: body |> process_request_body,
      headers:
        headers
        |> process_request_headers(options)
        |> Enum.map(fn {k, v} -> {to_charlist(k), to_charlist(v)} end),
      timeout: timeout,
      ib_options: ib_options,
      follow_redirects: follow_redirects
    }
  end
=======
>>>>>>> 24e90130
end<|MERGE_RESOLUTION|>--- conflicted
+++ resolved
@@ -166,108 +166,4 @@
     end
   end
 
-<<<<<<< HEAD
-  # HACK: this is here until this commit lands in a release
-  # https://github.com/myfreeweb/httpotion/commit/f3fa2f0bc3b9b400573942b3ba4628b48bc3c614
-  def handle_response(response) do
-    case response do
-      {:ok, status_code, headers, body, _} ->
-        processed_headers = process_response_headers(headers)
-
-        %HTTPotion.Response{
-          status_code: process_status_code(status_code),
-          headers: processed_headers,
-          body: process_response_body(processed_headers, body)
-        }
-
-      {:ok, status_code, headers, body} ->
-        processed_headers = process_response_headers(headers)
-
-        %HTTPotion.Response{
-          status_code: process_status_code(status_code),
-          headers: processed_headers,
-          body: process_response_body(processed_headers, body)
-        }
-
-      {:ibrowse_req_id, id} ->
-        %HTTPotion.AsyncResponse{id: id}
-
-      {:error, {:conn_failed, {:error, reason}}} ->
-        %HTTPotion.ErrorResponse{message: error_to_string(reason)}
-
-      {:error, :conn_failed} ->
-        %HTTPotion.ErrorResponse{message: "conn_failed"}
-
-      {:error, reason} ->
-        %HTTPotion.ErrorResponse{message: error_to_string(reason)}
-    end
-  end
-
-  # Anther HACK: Until we can get process_request_headers/2 merged
-  # upstream.
-  @spec process_arguments(atom, String.t(), [{atom(), any()}]) :: %{}
-  defp process_arguments(method, url, options) do
-    options = process_options(options)
-
-    body = Keyword.get(options, :body, "")
-
-    headers =
-      Keyword.merge(
-        Application.get_env(:httpotion, :default_headers, []),
-        Keyword.get(options, :headers, [])
-      )
-
-    timeout =
-      Keyword.get(
-        options,
-        :timeout,
-        Application.get_env(:httpotion, :default_timeout, 20_000)
-      )
-
-    ib_options =
-      Keyword.merge(
-        Application.get_env(:httpotion, :default_ibrowse, []),
-        Keyword.get(options, :ibrowse, [])
-      )
-
-    follow_redirects =
-      Keyword.get(
-        options,
-        :follow_redirects,
-        Application.get_env(:httpotion, :default_follow_redirects, false)
-      )
-
-    ib_options =
-      if stream_to = Keyword.get(options, :stream_to),
-        do:
-          Keyword.put(
-            ib_options,
-            :stream_to,
-            spawn(__MODULE__, :transformer, [stream_to, method, url, options])
-          ),
-        else: ib_options
-
-    ib_options =
-      if user_password = Keyword.get(options, :basic_auth) do
-        {user, password} = user_password
-        Keyword.put(ib_options, :basic_auth, {to_charlist(user), to_charlist(password)})
-      else
-        ib_options
-      end
-
-    %{
-      method: method,
-      url: url |> to_string |> process_url(options) |> to_charlist,
-      body: body |> process_request_body,
-      headers:
-        headers
-        |> process_request_headers(options)
-        |> Enum.map(fn {k, v} -> {to_charlist(k), to_charlist(v)} end),
-      timeout: timeout,
-      ib_options: ib_options,
-      follow_redirects: follow_redirects
-    }
-  end
-=======
->>>>>>> 24e90130
 end