--- conflicted
+++ resolved
@@ -300,7 +300,7 @@
     end
   end
 
-<<<<<<< HEAD
+
   def request_stats(path_steps, is_test) do
     path =
       List.foldl(
@@ -321,10 +321,7 @@
     Couch.get(path).body
   end
 
-  def retry_until(condition, sleep \\ 100, timeout \\ 5000) do
-=======
   def retry_until(condition, sleep \\ 100, timeout \\ 30_000) do
->>>>>>> 24e90130
     retry_until(condition, now(:ms), sleep, timeout)
   end
 
