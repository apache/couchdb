%{
  "AllDocsTest": [
    "All Docs tests",
    "GET with one key",
    "POST boolean",
    "POST edge case with colliding parameters - query takes precedence",
    "POST with empty body",
    "POST with keys and limit",
    "POST with query parameter and JSON body"
  ],
  "AttachmentMultipartTest": [
    "manages attachments multipart requests successfully",
    "manages compressed attachments successfully",
    "multipart attachments with new_edits=false"
  ],
  "AttachmentNamesTest": [
    "saves attachment names successfully"
  ],
  "AttachmentPathsTest": [
    "manages attachment paths successfully",
    "manages attachment paths successfully - design docs"
  ],
  "AttachmentRangesTest": [
    "manages attachment range requests successfully"
  ],
  "AttachmentViewTest": [
    "manages attachments in views successfully"
  ],
  "AttachmentsTest": [
    "COUCHDB-809 - stubs should only require the 'stub' field",
    "attachment via multipart/form-data",
    "delete attachment",
    "delete attachment request with a payload should not block following requests",
    "empty attachments",
    "errors for bad attachment",
    "etags for attachments",
    "implicit doc creation allows creating docs with a reserved id. COUCHDB-565",
    "large attachments COUCHDB-366",
    "md5 header for attachments",
    "reads attachment successfully",
    "saves attachment successfully",
    "saves binary",
    "COUCHDB-497 - empty attachments",
    "update attachment"
  ],
  "AuthCacheTest": [
    "auth cache management"
  ],
  "AuthLockoutTest": [
    "lockout after multiple failed authentications",
    "lockout warning after multiple failed authentications"
  ],
  "BasicsTest": [
    "'+' in document name should encode to '+'",
    "'+' in document name should encode to space",
    "A document read with etag works",
    "Can create several documents",
    "Check for invalid document members",
    "Create a document and save it to the database",
    "Created database has appropriate db info name",
    "Creating a new DB should return location header",
    "Creating a new DB with slashes should return Location header (COUCHDB-411)",
    "DELETE'ing a non-existent doc should 404",
    "Database name with '%2B' should encode to '+'",
    "Database name with '+' should encode to '+'",
    "Database should be in _all_dbs",
    "Limit and skip should work in _all_dbs",
    "Default headers are returned for doc with open_revs=all",
    "Empty database should have zero docs",
    "Make sure you can do a seq=true option",
    "On restart, a request for creating an already existing db can not override",
    "POST doc response has a Location header",
    "POST doc with an _id field isn't overwritten by uuid",
    "PUT doc has a Location header",
    "PUT error when body not an object",
    "PUT on existing DB should return 412 instead of 500",
    "Regression test for COUCHDB-954",
    "Revs info status is good",
    "Session contains adm context",
    "Simple map functions",
    "Welcome endpoint",
    "_all_docs POST error when multi-get is not a {'key': [...]} structure",
    "_bulk_docs POST error when body not an object",
    "oops, the doc id got lost in code nirwana",
    "request ID can be specified at the client"
  ],
  "BatchSaveTest": [
    "batch post",
    "batch put",
    "batch put with identical doc ids"
  ],
  "BulkDocsTest": [
    "bulk docs can create, update, & delete many docs per request",
    "bulk docs can detect conflicts",
    "bulk docs emits conflict error for duplicate doc `_id`s",
    "bulk docs raises conflict error for combined update & delete",
    "bulk docs raises error for `all_or_nothing` option",
    "bulk docs raises error for invalid `docs` parameter",
    "bulk docs raises error for invalid `new_edits` parameter",
    "bulk docs raises error for missing `docs` parameter",
    "bulk docs supplies `id` if not provided in doc"
  ],
  "ChangesAsyncTest": [
    "COUCHDB-1852",
    "continuous changes",
    "continuous filtered changes",
    "continuous filtered changes with doc ids",
    "eventsource changes",
    "eventsource changes with limit under",
    "eventsource changes with limit exact",
    "eventsource changes with limit over",
    "eventsource no junk in response",
    "eventsource heartbeat",
    "live changes",
    "longpoll changes",
    "longpoll filtered changes"
  ],
  "ChangesTest": [
    "COUCHDB-1037-empty result for ?limit=1&filter=foo/bar in some cases",
    "COUCHDB-1256",
    "COUCHDB-1923",
    "Changes feed negative heartbeat",
    "Changes feed non-integer heartbeat",
    "changes fail on invalid payload",
    "changes filtering on custom filter",
    "changes filtering on design docs",
    "changes filtering on docids",
    "changes limit",
    "erlang function filtered changes",
    "function filtered changes",
    "map function filtered changes",
    "non-existing design doc and function for filtered changes",
    "non-existing design doc for filtered changes",
    "non-existing function for filtered changes"
  ],
  "CoffeeTest": [
    "CoffeeScript basic functionality"
  ],
  "CompactTest": [
    "compaction reduces size of deleted docs"
  ],
  "ConfigTest": [
    "Atoms, binaries, and strings suffice as whitelist sections and keys.",
    "Blacklist is functional",
    "CouchDB respects configured protocols",
    "Keys not in the whitelist may not be modified",
    "Non-2-tuples in the whitelist are ignored",
    "Non-list whitelist values allow further modification of the whitelist",
    "Non-term whitelist values allow further modification of the whitelist",
    "PORT `BUGGED` ?raw tests from config.js",
    "Reload config",
    "Auto-reload config",
    "Server-side password hashing, and raw updates disabling that",
    "Settings can be altered with undefined whitelist allowing any change",
    "Standard config options are present",
    "Only JSON strings are accepted"
  ],
  "CookieAuthTest": [
    "cookie auth"
  ],
  "CopyDocTest": [
    "Copy doc tests"
  ],
  "DesignDocsQueryTest": [
    "POST edge case with colliding parameters - query takes precedence",
    "POST with empty body",
    "POST with keys and limit",
    "POST with query parameter and JSON body",
    "query _design_docs (GET with no parameters)",
    "query _design_docs descending=false",
    "query _design_docs descending=true",
    "query _design_docs end_key",
    "query _design_docs end_key inclusive_end=false",
    "query _design_docs end_key inclusive_end=false descending",
    "query _design_docs end_key inclusive_end=true",
    "query _design_docs end_key limit",
    "query _design_docs end_key skip",
    "query _design_docs endkey",
    "query _design_docs post with keys",
    "query _design_docs start_key",
    "query _design_docs startkey",
    "query _design_docs update_seq",
    "query _design_docs with multiple key",
    "query _design_docs with single key"
  ],
  "DesignDocsTest": [
    "_all_docs view returns correctly with keys",
    "all_docs_twice",
    "circular commonjs dependencies",
    "commonjs in map functions",
    "commonjs require",
    "consistent _rev for design docs",
    "design doc deletion",
    "language not specified, Javascript is implied",
    "module id values are as expected",
    "startkey and endkey",
    "that we get correct design doc info back",
    "validate doc update"
  ],
  "DesignOptionsTest": [
    "design doc options - include_design default value",
    "design doc options - include_desing=false",
    "design doc options - include_desing=true",
    "design doc options - local_seq=true"
  ],
  "DiskMonitorTest": [
    "block background view indexing",
    "block interactive view indexing",
    "block interactive database writes"
  ],
  "DesignPathTest": [
    "design doc path",
    "design doc path with slash in db name"
  ],
  "ErlangViewsTest": [
    "Erlang map function",
    "Erlang reduce function",
    "Erlang reduce function larger dataset"
  ],
  "EtagsHeadTest": [
    "etag header on creation",
    "etag header on head",
    "etag header on retrieval",
    "etags head"
  ],
  "FormSubmitTest": [
    "form submission gives back invalid content-type"
  ],
  "HelperTest": [
    "retry_until handles assertions",
    "retry_until handles boolean conditions",
    "retry_until times out"
  ],
  "HttpTest": [
    "COUCHDB-708: newlines document names",
    "location header",
    "location header should include X-Forwarded-Host",
    "location header should include custom header"
  ],
  "InvalidDocIDsTest": [
    "_local-prefixed ids are illegal",
    "a PUT request with absent _id is forbidden",
    "accidental POST to form handling code",
    "explicit _bulk_docks policy",
    "invalid _prefix",
    "using a non-string id is forbidden"
  ],
  "JsonpTest": [
    "jsonp chunked callbacks",
    "jsonp not configured callbacks",
    "jsonp unchunked callbacks"
  ],
  "JwtAuthTest": [
    "jwt auth with EC secret",
    "jwt auth with HMAC secret",
    "jwt auth with RSA secret",
    "jwt auth with required iss claim",
    "jwt auth without secret"
  ],
  "ListViewsTest": [
    "COUCHDB-1113",
    "HTTP header response set after getRow() called in _list function",
    "abort iteration with reduce",
    "empty list",
    "extra qs params",
    "get with query params",
    "handling _all_docs by _list functions. the result should be equal",
    "multi-key fetch with GET",
    "multi-key fetch with POST",
    "multiple languages in design docs",
    "no multi-key fetch allowed when group=false",
    "reduce with 0 rows",
    "secObj is available",
    "standard GET",
    "standard OPTIONS",
    "stop iteration",
    "the richness of the arguments",
    "too many Get Rows",
    "we can run lists and views from separate docs",
    "we do multi-key requests on lists and views in separate docs",
    "when there is a reduce present, and used",
    "when there is a reduce present, but not used",
    "with 0 rows",
    "with accept headers for HTML",
    "with include_docs and a reference to the doc"
  ],
  "LocalDocsTest": [
    "GET with multiple keys",
    "GET with no parameters",
    "POST edge case with colliding parameters - query takes precedence",
    "POST with empty body",
    "POST with keys and limit",
    "POST with query parameter and JSON body"
  ],
  "LotsOfDocsTest": [
    "lots of docs with _all_docs",
    "lots of docs with a regular view"
  ],
  "MethodOverrideTest": [
    "Method Override is ignored when original Method isn't POST",
    "method override DELETE",
    "method override PUT"
  ],
  "MultipleRowsTest": [
    "multiple rows"
  ],
  "PartitionAllDocsTest": [
    "all_docs with partitioned:true returns partitioned fields",
    "partition _all_docs with descending",
    "partition _all_docs with key",
    "partition _all_docs with skip",
    "partition _all_docs with timeout",
    "partition _all_docs works with limit",
    "partition all docs can set query limits",
    "partition all_docs errors with incorrect partition supplied",
    "partitioned _all_docs works with keys",
    "partitioned _all_docs works with startkey, endkey range"
  ],
  "PartitionCrudTest": [
    "GET to partition returns 400",
    "POST and GET document",
    "POST and _bulk_get document",
    "POST fails if a partition key is not supplied",
    "PUT and GET document",
    "PUT fails for bad partitions",
    "PUT fails for partitions with _",
    "PUT fails if a partition key is not supplied",
    "Sets partition in db info",
    "_bulk_docs errors with bad doc key",
    "_bulk_docs errors with bad partition key",
    "_bulk_docs errors with missing partition key",
    "_bulk_docs saves docs with partition key",
    "_bulk_get bad partitioned document",
    "can create unpartitioned system db",
    "can purge partitioned db docs",
    "cannot create partitioned system db",
    "create database with bad `partitioned` value",
    "purge rejects unpartitioned docid",
    "saves attachment with partitioned doc"
  ],
  "PartitionDDocTest": [
    "DELETE /dbname/_design/foo",
    "GET /dbname/_all_docs?key=$ddoc_id",
    "GET /dbname/_bulk_get",
    "GET /dbname/_bulk_get with rev",
    "GET /dbname/_design/foo",
    "GET /dbname/_design/foo?rev=$rev",
    "GET /dbname/_design_docs",
    "POST /dbname with design doc",
    "POST /dbname/_bulk_docs with design doc",
    "PUT /dbname/_design/foo",
    "PUT /dbname/_design/foo to update",
    "PUT /dbname/_design/foo/readme.txt"
  ],
  "PartitionDesignDocsTest": [
    "/_partition/:pk/_design/doc 404"
  ],
  "PartitionMangoTest": [
    "explain works with non partitioned db",
    "explain works with partitions",
    "global query does not use partition index",
    "global query uses global index",
    "non-partitioned query using _all_docs and $eq",
    "partitioned _find and _explain with missing partition returns 400",
    "partitioned query does not use global index",
    "partitioned query sends correct errors for sort errors",
    "partitioned query using _all_docs",
    "partitioned query using _all_docs and range scan",
    "partitioned query using _all_docs with $eq",
    "partitioned query using bookmarks",
    "partitioned query using index and range scan",
    "partitioned query with query server config set",
    "query using _id and partition works",
    "query using _id works for global and local query",
    "query with partitioned:true using index and $eq"
  ],
  "PartitionSizeLimitTest": [
    "compacting a full partition works",
    "decreasing partition size disables more writes",
    "fill partition manually",
    "full partition does not affect design documents",
    "full partition does not affect other partitions",
    "full partitions are still readable",
    "full partitions can accept deletes",
    "full partitions can accept updates that reduce size",
    "full partitions reject POST /dbname",
    "full partitions reject POST /dbname/_bulk_docs",
    "full partitions reject PUT /dbname/docid",
    "full partitions with mixed POST /dbname/_bulk_docs",
    "increasing partition size allows more writes",
    "indexing a full partition works",
    "purging docs allows writes",
    "replication into a full partition works"
  ],
  "PartitionSizeTest": [
    "adding docs increases partition sizes",
    "attachments don't affect other partitions",
    "deleting a doc affects partition sizes",
    "design docs do not affect partition sizes",
    "get all partition sizes",
    "get empty partition",
    "get partition size with attachment",
    "partition activity not affect other partition sizes",
    "purging docs decreases partition size",
    "simple partition size",
    "unknown partition return's zero",
    "updating docs affects partition sizes"
  ],
  "PartitionViewUpdateTest": [
    "purge removes view rows",
    "purged conflict changes view rows",
    "query with update=false works",
    "view updates properly remove old keys"
  ],
  "PasswordCacheTest": [
    "password cache"
  ],
  "ProxyAuthTest": [
    "proxy auth with secret",
    "proxy auth without secret"
  ],
  "PurgeTest": [
    "COUCHDB-1065",
    "purge documents"
  ],
  "ReaderACLTest": [
    "can't set non string reader names or roles",
    "members can query views",
    "restricted db can be read by authorized users",
    "unrestricted db can be read",
    "works with readers (backwards compat with 1.0)"
  ],
  "RecreateDocTest": [
    "COUCHDB-1265 - changes feed after we try and break the update_seq tree",
    "COUCHDB-292 - recreate a deleted document",
    "Recreate a deleted document with non-exsistant rev",
    "recreate document"
  ],
  "ReduceBuiltinTest": [
    "Builtin count and sum reduce for key as array",
    "Builtin reduce functions",
    "Builtin reduce functions with trailings",
    "Invalid built-in reduce functions"
  ],
  "ReduceFalseTest": [
    "Basic reduce functions"
  ],
  "ReduceTest": [
    "Basic reduce functions",
    "More complex array key view row testing",
    "More complex reductions that need to use the combine option",
    "Reduce pagination"
  ],
  "ReplicationTest": [
    "compressed attachment replication - remote-to-remote",
    "continuous replication - remote-to-remote",
    "create_target filter option - remote-to-remote",
    "default headers returned for _scheduler/docs ",
    "default headers returned for _scheduler/jobs",
    "filtered replications - remote-to-remote",
    "non-admin or reader user on source - remote-to-remote",
    "non-admin user on target - remote-to-remote",
    "replicate with since_seq - remote-to-remote",
    "replicating attachment without conflict - COUCHDB-885",
    "replication by doc ids - remote-to-remote",
    "replication cancellation",
    "replication restarts after filter change - COUCHDB-892 - remote-to-remote",
    "simple remote-to-remote replication - remote-to-remote",
    "source database not found with host",
    "unauthorized replication cancellation",
    "validate_doc_update failure replications - remote-to-remote"
  ],
  "ReshardAllDocsTest": [
    "all_docs after splitting all shards on node1",
    "all_docs after splitting the same range on all nodes"
  ],
  "ReshardBasicTest": [
    "basic api querying, no jobs present",
    "check validation of invalid parameters",
    "split q=1 db shards on node1 (1 job)",
    "split q=2 shards on node1 (2 jobs)",
    "toggle global state"
  ],
  "RevStemmingTest": [
    "revs limit is kept after compaction",
    "revs limit produces replication conflict ",
    "revs limit update"
  ],
  "RevisionTest": [
    "`new_edits: false` prevents bulk updates (COUCHDB-1178)",
    "mismatched rev in body and etag returns error",
    "mismatched rev in body and query string returns error",
    "multiple updates with same _rev raise conflict errors"
  ],
  "RewriteJSTest": [
    "Test basic js rewrites on test_rewrite_suite_db",
    "Test basic js rewrites on test_rewrite_suite_db%2Fwith_slashes",
    "early response on test_rewrite_suite_db",
    "early response on test_rewrite_suite_db%2Fwith_slashes",
    "loop on test_rewrite_suite_db",
    "loop on test_rewrite_suite_db%2Fwith_slashes",
    "path relative to server on test_rewrite_suite_db",
    "path relative to server on test_rewrite_suite_db%2Fwith_slashes",
    "requests with body preserve the query string rewrite on test_rewrite_suite_db",
    "requests with body preserve the query string rewrite on test_rewrite_suite_db%2Fwith_slashes"
  ],
  "RewriteTest": [
    "Test basic rewrites on test_rewrite_suite_db",
    "Test basic rewrites on test_rewrite_suite_db%2Fwith_slashes",
    "loop detection on test_rewrite_suite_db",
    "loop detection on test_rewrite_suite_db%2Fwith_slashes",
    "path relative to server on test_rewrite_suite_db",
    "path relative to server on test_rewrite_suite_db%2Fwith_slashes",
    "serial execution is not spuriously counted as loop on test_rewrite_suite_db",
    "serial execution is not spuriously counted as loop on test_rewrite_suite_db%2Fwith_slashes"
  ],
  "SecurityValidationTest": [
    "Author presence and user security",
    "Author presence and user security when replicated",
    "Ddoc writes with admin and replication contexts",
    "Force basic login",
    "Jerry can save a document normally",
    "Non-admin user cannot save a ddoc",
    "Saving document using the wrong credentials",
    "_session API",
    "try to set a wrong value for _security"
  ],
  "ShowDocumentsTest": [
    "JS can't set etag",
    "accept header switching - different mime has different etag",
    "deleted docs",
    "id with slash",
    "list() compatible API",
    "list() compatible API with provides function",
    "missing design doc",
    "registering types works",
    "security object",
    "should keep next result order: chunks + return value + provided chunks + provided return value",
    "show error",
    "show fail with non-existing docid",
    "show query parameters",
    "show with doc",
    "show with doc - etags",
    "show with existing doc",
    "show with missing doc",
    "show with non-existing docid",
    "show without docid",
    "the provides mime matcher",
    "the provides mime matcher without a match"
  ],
  "UTF8Test": [
    "UTF8 support"
  ],
  "UUIDsTest": [
    "Bad Request error when exceeding max UUID count",
    "Method Not Allowed error on POST",
    "cache busting headers are set",
    "can return single uuid",
    "no duplicates in 1,000 UUIDs",
    "sequential uuids are sequential",
    "utc_id uuids are correct",
    "utc_random uuids are roughly random"
  ],
  "UpdateDocumentsTest": [
    "COUCHDB-1229 - allow slashes in doc ids for update handlers",
    "COUCHDB-648 - the code in the JSON response should be honored",
    "GET is not allowed",
    "Insert doc with empty id",
    "Server provides UUID when POSTing without an ID in the URL",
    "base64 response",
    "bump counter",
    "doc can be created",
    "form update via application/x-www-form-urlencoded",
    "in place update",
    "update document",
    "update error invalid path"
  ],
  "UsersDbSecurityTest": [
    "user db security"
  ],
  "UsersDbTest": [
    "users db",
    "users password requirements"
  ],
  "ViewCollationRawTest": [
    "ascending collation order",
    "descending collation order",
    "inclusive_end=false",
    "inclusive_end=true",
    "key query option",
    "raw semantics in key ranges"
  ],
  "ViewCollationTest": [
    "ascending collation order",
    "descending collation order",
    "inclusive_end=false",
    "inclusive_end=true",
    "key query option"
  ],
  "ViewCompactionTest": [
    "view compaction"
  ],
  "ViewConflictsTest": [
    "view conflict"
  ],
  "ViewErrorsTest": [
    "emit undefined key results as null",
    "emit undefined value results as null",
    "error responses for invalid multi-get bodies",
    "exception in map function",
    "infinite loop",
    "query parse error",
    "query view with invalid params",
    "reduce overflow error",
    "temporary view should give error message"
  ],
  "ViewIncludeDocsTest": [
    "COUCHDB-549 - include_docs=true with conflicts=true",
    "Not an error with include_docs=false&reduce=true",
    "Reduce support when reduce=false",
    "emitted _rev controls things",
    "include docs in all_docs",
    "include docs in view",
    "link to another doc from a value",
    "no reduce support"
  ],
  "ViewMultiKeyAllDocsTest": [
    "GET - get invalid rows when the key doesn't exist",
    "POST - get invalid rows when the key doesn't exist",
    "empty keys",
    "keys in GET parameters",
    "keys in GET parameters (descending)",
    "keys in GET parameters (descending, skip, limit)",
    "keys in GET parameters (limit)",
    "keys in GET parameters (skip)",
    "keys in POST body",
    "keys in POST body (descending)",
    "keys in POST body (descending, skip, limit)",
    "keys in POST body (limit)",
    "keys in POST body (skip)"
  ],
  "ViewMultiKeyDesignTest": [
    "GET - invalid parameter combinations get rejected ",
    "POST - invalid parameter combinations get rejected ",
    "argument combinations",
    "dir works",
    "empty keys",
    "keys in GET body (group)",
    "keys in GET parameters",
    "keys in POST body",
    "keys in POST body (group)",
    "limit works",
    "offset works",
    "that a map & reduce containing func support keys when reduce=false",
    "that limiting by startkey_docid and endkey_docid get applied",
    "that missing keys work too"
  ],
  "ViewOffsetTest": [
    "basic view offsets",
    "repeated view offsets"
  ],
  "ViewPaginationTest": [
    "aliases start_key and start_key_doc_id should work",
    "basic view pagination",
    "descending view pagination",
    "descending=false parameter should just be ignored",
    "endkey document id",
    "endkey document id, but with end_key_doc_id alias"
  ],
  "ViewPartitionTest": [
    "conflicting partitions in path and query string rejected",
    "default view query returns partitioned fields",
    "global query works with keys",
    "include_design works correctly",
    "partition query can set query limits",
    "partition query errors with incorrect partition supplied",
    "partition query with descending",
    "partition query with key",
    "partition query with skip",
    "partition query with startkey_docid and endkey_docid",
    "partition query works with limit",
    "partitioned ddoc cannot be used in global query",
    "partitioned query cannot be used with global ddoc",
    "partitioned query works with keys",
    "partitioned query works with startkey, endkey range",
    "query will return zero results for wrong inputs",
    "query with partitioned:true returns partitioned fields",
    "query with reduce works",
    "view query returns all docs for global query"
  ],
  "ViewSandboxingTest": [
    "COUCHDB-925 - altering 'doc' variable in map function affects other map functions",
    "attempting to change the document has no effect",
    "runtime code evaluation can be prevented",
    "view cannot access the map_funs and map_results array",
    "view cannot invoke interpreter internals"
  ],
  "ViewTest": [
    "GET with multiple keys",
    "GET with no parameters",
    "GET with one key",
    "POST edge case with colliding parameters - query takes precedence",
    "POST with boolean parameter",
    "POST with empty body",
    "POST with keys and limit",
    "POST with query parameter and JSON body"
  ],
  "ViewUpdateSeqTest": [
    "_all_docs update seq",
    "db info update seq",
    "view update seq"
  ],
  "WithQuorumTest": [
    "Attachments overriden quorum should return 202-Acepted",
    "Attachments should return 201-Created",
    "Bulk docs overriden quorum should return 202-Acepted",
    "Bulk docs should return 201-Created",
    "Copy doc should return 201-Created",
    "Creating-Updating/Deleting doc should return 201-Created/200-OK",
    "Creating-Updating/Deleting doc with overriden quorum should return 202-Acepted/200-OK",
    "Creating/Deleting DB should return 201-Created/202-Acepted"
  ],
  "WithoutQuorumTest": [
    "Attachments overriden quorum should return 201-Created",
    "Attachments should return 202-Acepted",
    "Bulk docs overriden quorum should return 201-Created",
    "Bulk docs should return 202-Acepted",
    "Copy doc should return 202-Acepted",
    "Creating-Updating/Deleting doc with overriden quorum should return 201-Created/200-OK",
    "Creating/Deleting DB should return 202-Acepted",
    "Creating/Updating/Deleting doc should return 202-Acepted"
  ],
  "BasicFindTest": [
    "simple find",
    "bad selector",
    "bad limit",
    "bad skip",
    "bad sort",
    "bad fields",
    "bad r",
    "bad conflicts",
    "multi cond and",
    "multi cond duplicate field",
    "multi cond or",
    "multi col idx",
    "missing not indexed",
    "limit",
    "skip",
    "sort",
    "sort desc complex",
    "sort with primary sort not in selector",
    "sort exists true",
    "sort desc complex error",
    "fields",
    "r",
    "empty",
    "empty subsel",
    "empty subsel match",
    "unsatisfiable range",
    "explain view args",
    "explain options",
    "sort with all docs"
  ],
  "IgnoreDesignDocsForAllDocsIndexTests": [
    "should not return design docs"
  ],
<<<<<<< HEAD
  "BeginsWithOperator": [
    "basic",
    "json range",
    "compound key",
    "sort",
    "sort fwd",
    "sort rev",
    "all docs range",
    "no index",
    "invalid operand",
    "does not match non string value",
    "no matches",
    "case sensitivity"
=======
  "JSONIndexSelectionTest": [
    "basic",
    "with and",
    "with nested and",
    "with or",
    "use most columns",
    "no valid sort index",
    "invalid use index",
    "uses index when no range or equals",
    "reject use index invalid fields",
    "reject use index ddoc and name invalid fields",
    "reject use index sort order",
    "use index fallback if valid sort",
    "prefer use index over optimal index",
    "manual bad view idx01",
    "explain sort reverse",
    "use index with invalid name",
    "use index without fallback succeeds for valid index",
    "use index without fallback fails for invalid index with fallback available",
    "use index without fallback succeeds for empty index",
    "use index without fallback fails for empty index",
    "use index without fallback fails for invalid index no fallback exists",
    "index without fallback",
    "no index without fallback",
    "uses all docs when fields do not match selector",
    "uses all docs when selector doesnt require fields to exist"
>>>>>>> 71bdee21
  ]
}<|MERGE_RESOLUTION|>--- conflicted
+++ resolved
@@ -764,7 +764,6 @@
   "IgnoreDesignDocsForAllDocsIndexTests": [
     "should not return design docs"
   ],
-<<<<<<< HEAD
   "BeginsWithOperator": [
     "basic",
     "json range",
@@ -778,7 +777,7 @@
     "does not match non string value",
     "no matches",
     "case sensitivity"
-=======
+  ],
   "JSONIndexSelectionTest": [
     "basic",
     "with and",
@@ -805,6 +804,5 @@
     "no index without fallback",
     "uses all docs when fields do not match selector",
     "uses all docs when selector doesnt require fields to exist"
->>>>>>> 71bdee21
   ]
 }