%{
  "AllDocsTest": [
    "All Docs tests",
    "GET with one key",
    "POST boolean",
    "POST edge case with colliding parameters - query takes precedence",
    "POST with empty body",
    "POST with keys and limit",
    "POST with query parameter and JSON body"
  ],
  "AttachmentMultipartTest": [
    "manages attachments multipart requests successfully",
    "manages compressed attachments successfully",
    "multipart attachments with new_edits=false"
  ],
  "AttachmentNamesTest": [
    "saves attachment names successfully"
  ],
  "AttachmentPathsTest": [
    "manages attachment paths successfully",
    "manages attachment paths successfully - design docs"
  ],
  "AttachmentRangesTest": [
    "manages attachment range requests successfully"
  ],
  "AttachmentViewTest": [
    "manages attachments in views successfully"
  ],
  "AttachmentsTest": [
    "COUCHDB-809 - stubs should only require the 'stub' field",
    "attachment via multipart/form-data",
    "delete attachment",
    "delete attachment request with a payload should not block following requests",
    "empty attachments",
    "errors for bad attachment",
    "etags for attachments",
    "implicit doc creation allows creating docs with a reserved id. COUCHDB-565",
    "large attachments COUCHDB-366",
    "md5 header for attachments",
    "reads attachment successfully",
    "saves attachment successfully",
    "saves binary",
    "COUCHDB-497 - empty attachments",
    "update attachment"
  ],
  "AuthCacheTest": [
    "auth cache management"
  ],
  "AuthLockoutTest": [
    "lockout after multiple failed authentications",
    "lockout warning after multiple failed authentications"
  ],
  "BasicsTest": [
    "'+' in document name should encode to '+'",
    "'+' in document name should encode to space",
    "A document read with etag works",
    "Can create several documents",
    "Check for invalid document members",
    "Create a document and save it to the database",
    "Created database has appropriate db info name",
    "Creating a new DB should return location header",
    "Creating a new DB with slashes should return Location header (COUCHDB-411)",
    "DELETE'ing a non-existent doc should 404",
    "Database name with '%2B' should encode to '+'",
    "Database name with '+' should encode to '+'",
    "Database should be in _all_dbs",
    "Limit and skip should work in _all_dbs",
    "Default headers are returned for doc with open_revs=all",
    "Empty database should have zero docs",
    "Make sure you can do a seq=true option",
    "On restart, a request for creating an already existing db can not override",
    "POST doc response has a Location header",
    "POST doc with an _id field isn't overwritten by uuid",
    "PUT doc has a Location header",
    "PUT error when body not an object",
    "PUT on existing DB should return 412 instead of 500",
    "Regression test for COUCHDB-954",
    "Revs info status is good",
    "Session contains adm context",
    "Simple map functions",
    "Welcome endpoint",
    "_all_docs POST error when multi-get is not a {'key': [...]} structure",
    "_bulk_docs POST error when body not an object",
    "oops, the doc id got lost in code nirwana",
    "request ID can be specified at the client"
  ],
  "BatchSaveTest": [
    "batch post",
    "batch put",
    "batch put with identical doc ids"
  ],
  "BulkDocsTest": [
    "bulk docs can create, update, & delete many docs per request",
    "bulk docs can detect conflicts",
    "bulk docs emits conflict error for duplicate doc `_id`s",
    "bulk docs raises conflict error for combined update & delete",
    "bulk docs raises error for `all_or_nothing` option",
    "bulk docs raises error for invalid `docs` parameter",
    "bulk docs raises error for invalid `new_edits` parameter",
    "bulk docs raises error for missing `docs` parameter",
    "bulk docs supplies `id` if not provided in doc"
  ],
  "ChangesAsyncTest": [
    "COUCHDB-1852",
    "continuous changes",
    "continuous filtered changes",
    "continuous filtered changes with doc ids",
    "eventsource changes",
    "eventsource changes with limit under",
    "eventsource changes with limit exact",
    "eventsource changes with limit over",
    "eventsource no junk in response",
    "eventsource heartbeat",
    "live changes",
    "longpoll changes",
    "longpoll filtered changes"
  ],
  "ChangesTest": [
    "COUCHDB-1037-empty result for ?limit=1&filter=foo/bar in some cases",
    "COUCHDB-1256",
    "COUCHDB-1923",
    "Changes feed negative heartbeat",
    "Changes feed non-integer heartbeat",
    "changes fail on invalid payload",
    "changes filtering on custom filter",
    "changes filtering on design docs",
    "changes filtering on docids",
    "changes limit",
    "erlang function filtered changes",
    "function filtered changes",
    "map function filtered changes",
    "non-existing design doc and function for filtered changes",
    "non-existing design doc for filtered changes",
    "non-existing function for filtered changes"
  ],
  "CoffeeTest": [
    "CoffeeScript basic functionality"
  ],
  "CompactTest": [
    "compaction reduces size of deleted docs"
  ],
  "ConfigTest": [
    "Atoms, binaries, and strings suffice as whitelist sections and keys.",
    "Blacklist is functional",
    "CouchDB respects configured protocols",
    "Keys not in the whitelist may not be modified",
    "Non-2-tuples in the whitelist are ignored",
    "Non-list whitelist values allow further modification of the whitelist",
    "Non-term whitelist values allow further modification of the whitelist",
    "PORT `BUGGED` ?raw tests from config.js",
    "Reload config",
    "Auto-reload config",
    "Server-side password hashing, and raw updates disabling that",
    "Settings can be altered with undefined whitelist allowing any change",
    "Standard config options are present",
    "Only JSON strings are accepted"
  ],
  "CookieAuthTest": [
    "cookie auth"
  ],
  "CopyDocTest": [
    "Copy doc tests"
  ],
  "DesignDocsQueryTest": [
    "POST edge case with colliding parameters - query takes precedence",
    "POST with empty body",
    "POST with keys and limit",
    "POST with query parameter and JSON body",
    "query _design_docs (GET with no parameters)",
    "query _design_docs descending=false",
    "query _design_docs descending=true",
    "query _design_docs end_key",
    "query _design_docs end_key inclusive_end=false",
    "query _design_docs end_key inclusive_end=false descending",
    "query _design_docs end_key inclusive_end=true",
    "query _design_docs end_key limit",
    "query _design_docs end_key skip",
    "query _design_docs endkey",
    "query _design_docs post with keys",
    "query _design_docs start_key",
    "query _design_docs startkey",
    "query _design_docs update_seq",
    "query _design_docs with multiple key",
    "query _design_docs with single key"
  ],
  "DesignDocsTest": [
    "_all_docs view returns correctly with keys",
    "all_docs_twice",
    "circular commonjs dependencies",
    "commonjs in map functions",
    "commonjs require",
    "consistent _rev for design docs",
    "design doc deletion",
    "language not specified, Javascript is implied",
    "module id values are as expected",
    "startkey and endkey",
    "that we get correct design doc info back",
    "validate doc update"
  ],
  "DesignOptionsTest": [
    "design doc options - include_design default value",
    "design doc options - include_desing=false",
    "design doc options - include_desing=true",
    "design doc options - local_seq=true"
  ],
  "DiskMonitorTest": [
    "block background view indexing",
    "block interactive view indexing",
    "block interactive database writes"
  ],
  "DesignPathTest": [
    "design doc path",
    "design doc path with slash in db name"
  ],
  "ErlangViewsTest": [
    "Erlang map function",
    "Erlang reduce function",
    "Erlang reduce function larger dataset"
  ],
  "EtagsHeadTest": [
    "etag header on creation",
    "etag header on head",
    "etag header on retrieval",
    "etags head"
  ],
  "FormSubmitTest": [
    "form submission gives back invalid content-type"
  ],
  "HelperTest": [
    "retry_until handles assertions",
    "retry_until handles boolean conditions",
    "retry_until times out"
  ],
  "HttpTest": [
    "COUCHDB-708: newlines document names",
    "location header",
    "location header should include X-Forwarded-Host",
    "location header should include custom header"
  ],
  "InvalidDocIDsTest": [
    "_local-prefixed ids are illegal",
    "a PUT request with absent _id is forbidden",
    "accidental POST to form handling code",
    "explicit _bulk_docks policy",
    "invalid _prefix",
    "using a non-string id is forbidden"
  ],
  "JsonpTest": [
    "jsonp chunked callbacks",
    "jsonp not configured callbacks",
    "jsonp unchunked callbacks"
  ],
  "JwtAuthTest": [
    "jwt auth with EC secret",
    "jwt auth with HMAC secret",
    "jwt auth with RSA secret",
    "jwt auth with required iss claim",
    "jwt auth without secret"
  ],
  "ListViewsTest": [
    "COUCHDB-1113",
    "HTTP header response set after getRow() called in _list function",
    "abort iteration with reduce",
    "empty list",
    "extra qs params",
    "get with query params",
    "handling _all_docs by _list functions. the result should be equal",
    "multi-key fetch with GET",
    "multi-key fetch with POST",
    "multiple languages in design docs",
    "no multi-key fetch allowed when group=false",
    "reduce with 0 rows",
    "secObj is available",
    "standard GET",
    "standard OPTIONS",
    "stop iteration",
    "the richness of the arguments",
    "too many Get Rows",
    "we can run lists and views from separate docs",
    "we do multi-key requests on lists and views in separate docs",
    "when there is a reduce present, and used",
    "when there is a reduce present, but not used",
    "with 0 rows",
    "with accept headers for HTML",
    "with include_docs and a reference to the doc"
  ],
  "LocalDocsTest": [
    "GET with multiple keys",
    "GET with no parameters",
    "POST edge case with colliding parameters - query takes precedence",
    "POST with empty body",
    "POST with keys and limit",
    "POST with query parameter and JSON body"
  ],
  "LotsOfDocsTest": [
    "lots of docs with _all_docs",
    "lots of docs with a regular view"
  ],
  "MethodOverrideTest": [
    "Method Override is ignored when original Method isn't POST",
    "method override DELETE",
    "method override PUT"
  ],
  "MultipleRowsTest": [
    "multiple rows"
  ],
  "PartitionAllDocsTest": [
    "all_docs with partitioned:true returns partitioned fields",
    "partition _all_docs with descending",
    "partition _all_docs with key",
    "partition _all_docs with skip",
    "partition _all_docs with timeout",
    "partition _all_docs works with limit",
    "partition all docs can set query limits",
    "partition all_docs errors with incorrect partition supplied",
    "partitioned _all_docs works with keys",
    "partitioned _all_docs works with startkey, endkey range"
  ],
  "PartitionCrudTest": [
    "GET to partition returns 400",
    "POST and GET document",
    "POST and _bulk_get document",
    "POST fails if a partition key is not supplied",
    "PUT and GET document",
    "PUT fails for bad partitions",
    "PUT fails for partitions with _",
    "PUT fails if a partition key is not supplied",
    "Sets partition in db info",
    "_bulk_docs errors with bad doc key",
    "_bulk_docs errors with bad partition key",
    "_bulk_docs errors with missing partition key",
    "_bulk_docs saves docs with partition key",
    "_bulk_get bad partitioned document",
    "can create unpartitioned system db",
    "can purge partitioned db docs",
    "cannot create partitioned system db",
    "create database with bad `partitioned` value",
    "purge rejects unpartitioned docid",
    "saves attachment with partitioned doc"
  ],
  "PartitionDDocTest": [
    "DELETE /dbname/_design/foo",
    "GET /dbname/_all_docs?key=$ddoc_id",
    "GET /dbname/_bulk_get",
    "GET /dbname/_bulk_get with rev",
    "GET /dbname/_design/foo",
    "GET /dbname/_design/foo?rev=$rev",
    "GET /dbname/_design_docs",
    "POST /dbname with design doc",
    "POST /dbname/_bulk_docs with design doc",
    "PUT /dbname/_design/foo",
    "PUT /dbname/_design/foo to update",
    "PUT /dbname/_design/foo/readme.txt"
  ],
  "PartitionDesignDocsTest": [
    "/_partition/:pk/_design/doc 404"
  ],
  "PartitionMangoTest": [
    "explain works with non partitioned db",
    "explain works with partitions",
    "global query does not use partition index",
    "global query uses global index",
    "non-partitioned query using _all_docs and $eq",
    "partitioned _find and _explain with missing partition returns 400",
    "partitioned query does not use global index",
    "partitioned query sends correct errors for sort errors",
    "partitioned query using _all_docs",
    "partitioned query using _all_docs and range scan",
    "partitioned query using _all_docs with $eq",
    "partitioned query using bookmarks",
    "partitioned query using index and range scan",
    "partitioned query with query server config set",
    "query using _id and partition works",
    "query using _id works for global and local query",
    "query with partitioned:true using index and $eq"
  ],
  "PartitionSizeLimitTest": [
    "compacting a full partition works",
    "decreasing partition size disables more writes",
    "fill partition manually",
    "full partition does not affect design documents",
    "full partition does not affect other partitions",
    "full partitions are still readable",
    "full partitions can accept deletes",
    "full partitions can accept updates that reduce size",
    "full partitions reject POST /dbname",
    "full partitions reject POST /dbname/_bulk_docs",
    "full partitions reject PUT /dbname/docid",
    "full partitions with mixed POST /dbname/_bulk_docs",
    "increasing partition size allows more writes",
    "indexing a full partition works",
    "purging docs allows writes",
    "replication into a full partition works"
  ],
  "PartitionSizeTest": [
    "adding docs increases partition sizes",
    "attachments don't affect other partitions",
    "deleting a doc affects partition sizes",
    "design docs do not affect partition sizes",
    "get all partition sizes",
    "get empty partition",
    "get partition size with attachment",
    "partition activity not affect other partition sizes",
    "purging docs decreases partition size",
    "simple partition size",
    "unknown partition return's zero",
    "updating docs affects partition sizes"
  ],
  "PartitionViewUpdateTest": [
    "purge removes view rows",
    "purged conflict changes view rows",
    "query with update=false works",
    "view updates properly remove old keys"
  ],
  "PasswordCacheTest": [
    "password cache"
  ],
  "ProxyAuthTest": [
    "proxy auth with secret",
    "proxy auth without secret"
  ],
  "PurgeTest": [
    "COUCHDB-1065",
    "purge documents"
  ],
  "ReaderACLTest": [
    "can't set non string reader names or roles",
    "members can query views",
    "restricted db can be read by authorized users",
    "unrestricted db can be read",
    "works with readers (backwards compat with 1.0)"
  ],
  "RecreateDocTest": [
    "COUCHDB-1265 - changes feed after we try and break the update_seq tree",
    "COUCHDB-292 - recreate a deleted document",
    "Recreate a deleted document with non-exsistant rev",
    "recreate document"
  ],
  "ReduceBuiltinTest": [
    "Builtin count and sum reduce for key as array",
    "Builtin reduce functions",
    "Builtin reduce functions with trailings",
    "Invalid built-in reduce functions"
  ],
  "ReduceFalseTest": [
    "Basic reduce functions"
  ],
  "ReduceTest": [
    "Basic reduce functions",
    "More complex array key view row testing",
    "More complex reductions that need to use the combine option",
    "Reduce pagination"
  ],
  "ReplicationTest": [
    "compressed attachment replication - remote-to-remote",
    "continuous replication - remote-to-remote",
    "create_target filter option - remote-to-remote",
    "default headers returned for _scheduler/docs ",
    "default headers returned for _scheduler/jobs",
    "filtered replications - remote-to-remote",
    "non-admin or reader user on source - remote-to-remote",
    "non-admin user on target - remote-to-remote",
    "replicate with since_seq - remote-to-remote",
    "replicating attachment without conflict - COUCHDB-885",
    "replication by doc ids - remote-to-remote",
    "replication cancellation",
    "replication restarts after filter change - COUCHDB-892 - remote-to-remote",
    "simple remote-to-remote replication - remote-to-remote",
    "source database not found with host",
    "unauthorized replication cancellation",
    "validate_doc_update failure replications - remote-to-remote"
  ],
  "ReshardAllDocsTest": [
    "all_docs after splitting all shards on node1",
    "all_docs after splitting the same range on all nodes"
  ],
  "ReshardBasicTest": [
    "basic api querying, no jobs present",
    "check validation of invalid parameters",
    "split q=1 db shards on node1 (1 job)",
    "split q=2 shards on node1 (2 jobs)",
    "toggle global state"
  ],
  "RevStemmingTest": [
    "revs limit is kept after compaction",
    "revs limit produces replication conflict ",
    "revs limit update"
  ],
  "RevisionTest": [
    "`new_edits: false` prevents bulk updates (COUCHDB-1178)",
    "mismatched rev in body and etag returns error",
    "mismatched rev in body and query string returns error",
    "multiple updates with same _rev raise conflict errors"
  ],
  "RewriteJSTest": [
    "Test basic js rewrites on test_rewrite_suite_db",
    "Test basic js rewrites on test_rewrite_suite_db%2Fwith_slashes",
    "early response on test_rewrite_suite_db",
    "early response on test_rewrite_suite_db%2Fwith_slashes",
    "loop on test_rewrite_suite_db",
    "loop on test_rewrite_suite_db%2Fwith_slashes",
    "path relative to server on test_rewrite_suite_db",
    "path relative to server on test_rewrite_suite_db%2Fwith_slashes",
    "requests with body preserve the query string rewrite on test_rewrite_suite_db",
    "requests with body preserve the query string rewrite on test_rewrite_suite_db%2Fwith_slashes"
  ],
  "RewriteTest": [
    "Test basic rewrites on test_rewrite_suite_db",
    "Test basic rewrites on test_rewrite_suite_db%2Fwith_slashes",
    "loop detection on test_rewrite_suite_db",
    "loop detection on test_rewrite_suite_db%2Fwith_slashes",
    "path relative to server on test_rewrite_suite_db",
    "path relative to server on test_rewrite_suite_db%2Fwith_slashes",
    "serial execution is not spuriously counted as loop on test_rewrite_suite_db",
    "serial execution is not spuriously counted as loop on test_rewrite_suite_db%2Fwith_slashes"
  ],
  "SecurityValidationTest": [
    "Author presence and user security",
    "Author presence and user security when replicated",
    "Ddoc writes with admin and replication contexts",
    "Force basic login",
    "Jerry can save a document normally",
    "Non-admin user cannot save a ddoc",
    "Saving document using the wrong credentials",
    "_session API",
    "try to set a wrong value for _security"
  ],
  "ShowDocumentsTest": [
    "JS can't set etag",
    "accept header switching - different mime has different etag",
    "deleted docs",
    "id with slash",
    "list() compatible API",
    "list() compatible API with provides function",
    "missing design doc",
    "registering types works",
    "security object",
    "should keep next result order: chunks + return value + provided chunks + provided return value",
    "show error",
    "show fail with non-existing docid",
    "show query parameters",
    "show with doc",
    "show with doc - etags",
    "show with existing doc",
    "show with missing doc",
    "show with non-existing docid",
    "show without docid",
    "the provides mime matcher",
    "the provides mime matcher without a match"
  ],
  "UTF8Test": [
    "UTF8 support"
  ],
  "UUIDsTest": [
    "Bad Request error when exceeding max UUID count",
    "Method Not Allowed error on POST",
    "cache busting headers are set",
    "can return single uuid",
    "no duplicates in 1,000 UUIDs",
    "sequential uuids are sequential",
    "utc_id uuids are correct",
    "utc_random uuids are roughly random"
  ],
  "UpdateDocumentsTest": [
    "COUCHDB-1229 - allow slashes in doc ids for update handlers",
    "COUCHDB-648 - the code in the JSON response should be honored",
    "GET is not allowed",
    "Insert doc with empty id",
    "Server provides UUID when POSTing without an ID in the URL",
    "base64 response",
    "bump counter",
    "doc can be created",
    "form update via application/x-www-form-urlencoded",
    "in place update",
    "update document",
    "update error invalid path"
  ],
  "UsersDbSecurityTest": [
    "user db security"
  ],
  "UsersDbTest": [
    "users db",
    "users password requirements"
  ],
  "ViewCollationRawTest": [
    "ascending collation order",
    "descending collation order",
    "inclusive_end=false",
    "inclusive_end=true",
    "key query option",
    "raw semantics in key ranges"
  ],
  "ViewCollationTest": [
    "ascending collation order",
    "descending collation order",
    "inclusive_end=false",
    "inclusive_end=true",
    "key query option"
  ],
  "ViewCompactionTest": [
    "view compaction"
  ],
  "ViewConflictsTest": [
    "view conflict"
  ],
  "ViewErrorsTest": [
    "emit undefined key results as null",
    "emit undefined value results as null",
    "error responses for invalid multi-get bodies",
    "exception in map function",
    "infinite loop",
    "query parse error",
    "query view with invalid params",
    "reduce overflow error",
    "temporary view should give error message"
  ],
  "ViewIncludeDocsTest": [
    "COUCHDB-549 - include_docs=true with conflicts=true",
    "Not an error with include_docs=false&reduce=true",
    "Reduce support when reduce=false",
    "emitted _rev controls things",
    "include docs in all_docs",
    "include docs in view",
    "link to another doc from a value",
    "no reduce support"
  ],
  "ViewMultiKeyAllDocsTest": [
    "GET - get invalid rows when the key doesn't exist",
    "POST - get invalid rows when the key doesn't exist",
    "empty keys",
    "keys in GET parameters",
    "keys in GET parameters (descending)",
    "keys in GET parameters (descending, skip, limit)",
    "keys in GET parameters (limit)",
    "keys in GET parameters (skip)",
    "keys in POST body",
    "keys in POST body (descending)",
    "keys in POST body (descending, skip, limit)",
    "keys in POST body (limit)",
    "keys in POST body (skip)"
  ],
  "ViewMultiKeyDesignTest": [
    "GET - invalid parameter combinations get rejected ",
    "POST - invalid parameter combinations get rejected ",
    "argument combinations",
    "dir works",
    "empty keys",
    "keys in GET body (group)",
    "keys in GET parameters",
    "keys in POST body",
    "keys in POST body (group)",
    "limit works",
    "offset works",
    "that a map & reduce containing func support keys when reduce=false",
    "that limiting by startkey_docid and endkey_docid get applied",
    "that missing keys work too"
  ],
  "ViewOffsetTest": [
    "basic view offsets",
    "repeated view offsets"
  ],
  "ViewPaginationTest": [
    "aliases start_key and start_key_doc_id should work",
    "basic view pagination",
    "descending view pagination",
    "descending=false parameter should just be ignored",
    "endkey document id",
    "endkey document id, but with end_key_doc_id alias"
  ],
  "ViewPartitionTest": [
    "conflicting partitions in path and query string rejected",
    "default view query returns partitioned fields",
    "global query works with keys",
    "include_design works correctly",
    "partition query can set query limits",
    "partition query errors with incorrect partition supplied",
    "partition query with descending",
    "partition query with key",
    "partition query with skip",
    "partition query with startkey_docid and endkey_docid",
    "partition query works with limit",
    "partitioned ddoc cannot be used in global query",
    "partitioned query cannot be used with global ddoc",
    "partitioned query works with keys",
    "partitioned query works with startkey, endkey range",
    "query will return zero results for wrong inputs",
    "query with partitioned:true returns partitioned fields",
    "query with reduce works",
    "view query returns all docs for global query"
  ],
  "ViewSandboxingTest": [
    "COUCHDB-925 - altering 'doc' variable in map function affects other map functions",
    "attempting to change the document has no effect",
    "runtime code evaluation can be prevented",
    "view cannot access the map_funs and map_results array",
    "view cannot invoke interpreter internals"
  ],
  "ViewTest": [
    "GET with multiple keys",
    "GET with no parameters",
    "GET with one key",
    "POST edge case with colliding parameters - query takes precedence",
    "POST with boolean parameter",
    "POST with empty body",
    "POST with keys and limit",
    "POST with query parameter and JSON body"
  ],
  "ViewUpdateSeqTest": [
    "_all_docs update seq",
    "db info update seq",
    "view update seq"
  ],
  "WithQuorumTest": [
    "Attachments overriden quorum should return 202-Acepted",
    "Attachments should return 201-Created",
    "Bulk docs overriden quorum should return 202-Acepted",
    "Bulk docs should return 201-Created",
    "Copy doc should return 201-Created",
    "Creating-Updating/Deleting doc should return 201-Created/200-OK",
    "Creating-Updating/Deleting doc with overriden quorum should return 202-Acepted/200-OK",
    "Creating/Deleting DB should return 201-Created/202-Acepted"
  ],
  "WithoutQuorumTest": [
    "Attachments overriden quorum should return 201-Created",
    "Attachments should return 202-Acepted",
    "Bulk docs overriden quorum should return 201-Created",
    "Bulk docs should return 202-Acepted",
    "Copy doc should return 202-Acepted",
    "Creating-Updating/Deleting doc with overriden quorum should return 201-Created/200-OK",
    "Creating/Deleting DB should return 202-Acepted",
    "Creating/Updating/Deleting doc should return 202-Acepted"
  ],
  "BasicFindTest": [
    "simple find",
    "bad selector",
    "bad limit",
    "bad skip",
    "bad sort",
    "bad fields",
    "bad r",
    "bad conflicts",
    "multi cond and",
    "multi cond duplicate field",
    "multi cond or",
    "multi col idx",
    "missing not indexed",
    "limit",
    "skip",
    "sort",
    "sort desc complex",
    "sort with primary sort not in selector",
    "sort exists true",
    "sort desc complex error",
    "fields",
    "r",
    "empty",
    "empty subsel",
    "empty subsel match",
    "unsatisfiable range",
    "explain view args",
    "explain options",
    "sort with all docs"
  ],
  "IgnoreDesignDocsForAllDocsIndexTests": [
    "should not return design docs"
  ],
<<<<<<< HEAD
  "RegularCoveringIndexTest": [
    "index covers query 1 field index id",
    "index covers query 2 field index id",
    "index covers query 2 field index extract field",
    "index covers query 2 field index extract field force index",
    "index covers query elemMatch",
    "index covers query composite field_id",
    "index does not cover query empty selector",
    "index does not cover query field not in index",
    "index does not cover query all fields",
    "index does not cover query partial selector id",
    "index does not cover query partial selector",
    "index does not cover selector with more fields",
    "covering index provides correct answer 2 field index",
    "covering index provides correct answer id"
  ],
  "PartitionedCoveringIndexTest": [
    "index covers query 1 field index id",
    "index covers query 2 field index id",
    "index covers query 2 field index extract field",
    "index covers query 2 field index extract field force index",
    "index covers query elemMatch",
    "index covers query composite field_id",
    "index does not cover query empty selector",
    "index does not cover query field not in index",
    "index does not cover query all fields",
    "index does not cover query partial selector id",
    "index does not cover query partial selector",
    "index does not cover selector with more fields",
    "covering index provides correct answer 2 field index",
    "covering index provides correct answer id"
=======
  "BeginsWithOperator": [
    "basic",
    "json range",
    "compound key",
    "sort",
    "sort fwd",
    "sort rev",
    "all docs range",
    "no index",
    "invalid operand",
    "does not match non string value",
    "no matches",
    "case sensitivity"
  ],
  "JSONIndexSelectionTest": [
    "basic",
    "with and",
    "with nested and",
    "with or",
    "use most columns",
    "no valid sort index",
    "invalid use index",
    "uses index when no range or equals",
    "reject use index invalid fields",
    "reject use index ddoc and name invalid fields",
    "reject use index sort order",
    "use index fallback if valid sort",
    "prefer use index over optimal index",
    "manual bad view idx01",
    "explain sort reverse",
    "use index with invalid name",
    "use index without fallback succeeds for valid index",
    "use index without fallback fails for invalid index with fallback available",
    "use index without fallback succeeds for empty index",
    "use index without fallback fails for empty index",
    "use index without fallback fails for invalid index no fallback exists",
    "index without fallback",
    "no index without fallback",
    "uses all docs when fields do not match selector",
    "uses all docs when selector doesnt require fields to exist"
>>>>>>> c6accf6d
  ]
}<|MERGE_RESOLUTION|>--- conflicted
+++ resolved
@@ -764,7 +764,6 @@
   "IgnoreDesignDocsForAllDocsIndexTests": [
     "should not return design docs"
   ],
-<<<<<<< HEAD
   "RegularCoveringIndexTest": [
     "index covers query 1 field index id",
     "index covers query 2 field index id",
@@ -796,7 +795,7 @@
     "index does not cover selector with more fields",
     "covering index provides correct answer 2 field index",
     "covering index provides correct answer id"
-=======
+  ],
   "BeginsWithOperator": [
     "basic",
     "json range",
@@ -837,6 +836,5 @@
     "no index without fallback",
     "uses all docs when fields do not match selector",
     "uses all docs when selector doesnt require fields to exist"
->>>>>>> c6accf6d
   ]
 }