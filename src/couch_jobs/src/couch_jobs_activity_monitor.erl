--- conflicted
+++ resolved
@@ -81,18 +81,13 @@
     St1 = try
         check_activity(St)
     catch
-<<<<<<< HEAD
-        error:{erlfdb_error, Err} when ?ERLFDB_IS_RETRYABLE(Err) orelse
-                Err =:= ?ERLFDB_TRANSACTION_TIMED_OUT ->
+        error:{Tag, Err} when ?COUCH_JOBS_RETRYABLE(Tag, Err) ->
             ?LOG_ERROR(#{
                 what => erlfdb_error,
                 job_type => St#st.type,
                 error_code => Err,
                 details => "possible overload condition"
             }),
-=======
-        error:{Tag, Err} when ?COUCH_JOBS_RETRYABLE(Tag, Err) ->
->>>>>>> 4f36e466
             LogMsg = "~p : type:~p got ~p error, possibly from overload",
             couch_log:error(LogMsg, [?MODULE, St#st.type, Err]),
             St
