--- conflicted
+++ resolved
@@ -183,15 +183,14 @@
             couch_jobs_fdb:get_types(JTx)
         end)
     catch
-<<<<<<< HEAD
-        error:{timeout, _} ->
-            ?LOG_WARNING(#{what => fdb_connection_timeout}),
-            couch_log:warning("~p : Timed out connecting to FDB", [?MODULE]),
-=======
         error:{Tag, Err} when ?COUCH_JOBS_RETRYABLE(Tag, Err) ->
+            ?LOG_WARNING(#{
+                what => fdb_connection_error,
+                tag => Tag,
+                details => Err
+            }),
             LogMsg = "~p : Error ~p:~p connecting to FDB",
             couch_log:warning(LogMsg, [?MODULE, Tag, Err]),
->>>>>>> 4f36e466
             []
     end.
 
