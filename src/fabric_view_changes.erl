% Copyright 2010 Cloudant
%
% Licensed under the Apache License, Version 2.0 (the "License"); you may not
% use this file except in compliance with the License. You may obtain a copy of
% the License at
%
%   http://www.apache.org/licenses/LICENSE-2.0
%
% Unless required by applicable law or agreed to in writing, software
% distributed under the License is distributed on an "AS IS" BASIS, WITHOUT
% WARRANTIES OR CONDITIONS OF ANY KIND, either express or implied. See the
% License for the specific language governing permissions and limitations under
% the License.

-module(fabric_view_changes).

-export([go/5, start_update_notifier/1, pack_seqs/1]).

-include("fabric.hrl").
-include_lib("mem3/include/mem3.hrl").
-include_lib("couch/include/couch_db.hrl").
-include_lib("eunit/include/eunit.hrl").

go(DbName, Feed, Options, Callback, Acc0) when Feed == "continuous" orelse
        Feed == "longpoll" ->
    Args = make_changes_args(Options),
    Since = get_start_seq(DbName, Args),
    case validate_start_seq(DbName, Since) of
    ok ->
        {ok, Acc} = Callback(start, Acc0),
        Notifiers = start_update_notifiers(DbName),
        {Timeout, _} = couch_changes:get_changes_timeout(Args, Callback),
        try
            keep_sending_changes(
                DbName,
                Args,
                Callback,
                Since,
                Acc,
                Timeout
            )
        after
            stop_update_notifiers(Notifiers),
            couch_changes:get_rest_db_updated()
        end;
    Error ->
        Callback(Error, Acc0)
    end;

go(DbName, "normal", Options, Callback, Acc0) ->
    Args = make_changes_args(Options),
    Since = get_start_seq(DbName, Args),
    case validate_start_seq(DbName, Since) of
    ok ->
        {ok, Acc} = Callback(start, Acc0),
        {ok, #collector{counters=Seqs, user_acc=AccOut}} = send_changes(
            DbName,
            Args,
            Callback,
            Since,
            Acc,
            5000
        ),
        Callback({stop, pack_seqs(Seqs)}, AccOut);
    Error ->
        Callback(Error, Acc0)
    end.

keep_sending_changes(DbName, Args, Callback, Seqs, AccIn, Timeout) ->
    #changes_args{limit=Limit, feed=Feed, heartbeat=Heartbeat} = Args,
    {ok, Collector} = send_changes(DbName, Args, Callback, Seqs, AccIn, Timeout),
    #collector{limit=Limit2, counters=NewSeqs, user_acc=AccOut} = Collector,
    LastSeq = pack_seqs(NewSeqs),
    if Limit > Limit2, Feed == "longpoll" ->
        Callback({stop, LastSeq}, AccOut);
    true ->
        case {Heartbeat, wait_db_updated(Timeout)} of
        {undefined, timeout} ->
            Callback({stop, LastSeq}, AccOut);
        _ ->
            {ok, AccTimeout} = Callback(timeout, AccOut),
            keep_sending_changes(
                DbName,
                Args#changes_args{limit=Limit2},
                Callback,
                LastSeq,
                AccTimeout,
                Timeout
            )
        end
    end.

send_changes(DbName, ChangesArgs, Callback, PackedSeqs, AccIn, Timeout) ->
    LiveNodes = [node() | nodes()],
    %% This can be replaced by mem3:live_shards when we upgrade mem3
    AllLiveShards =
        [S || #shard{node=Node} = S <- mem3:shards(DbName), lists:member(Node, LiveNodes)],
    Seqs = lists:flatmap(fun({#shard{name=Name, node=N} = Shard, Seq}) ->
        case lists:member(Shard, AllLiveShards) of
        true ->
            Ref = rexi:cast(N, {fabric_rpc, changes, [Name,ChangesArgs,Seq]}),
            [{Shard#shard{ref = Ref}, Seq}];
        false ->
            % Find some replacement shards to cover the missing range
            % TODO It's possible in rare cases of shard merging to end up
            % with overlapping shard ranges from this technique
            lists:map(fun(#shard{name=Name2, node=N2} = NewShard) ->
                Ref = rexi:cast(N2, {fabric_rpc, changes, [Name2,ChangesArgs,0]}),
                {NewShard#shard{ref = Ref}, 0}
            end, find_replacement_shards(Shard, AllLiveShards))
        end
    end, unpack_seqs(PackedSeqs, DbName)),
    {Workers, _} = lists:unzip(Seqs),
    RexiMon = fabric_util:create_monitors(Workers),
    State = #collector{
        query_args = ChangesArgs,
        callback = Callback,
        counters = orddict:from_list(Seqs),
        user_acc = AccIn,
        limit = ChangesArgs#changes_args.limit,
        rows = Seqs % store sequence positions instead
    },
    %% TODO: errors need to be handled here
    try
        receive_results(Workers, State, Timeout, Callback)
    after
        rexi_monitor:stop(RexiMon),
        fabric_util:cleanup(Workers)
    end.

receive_results(Workers, State, Timeout, Callback) ->
    case rexi_utils:recv(Workers, #shard.ref, fun handle_message/3, State,
            infinity, Timeout) of
    {timeout, NewState0} ->
        {ok, AccOut} = Callback(timeout, NewState0#collector.user_acc),
        NewState = NewState0#collector{user_acc = AccOut},
        receive_results(Workers, NewState, Timeout, Callback);
    {_, NewState} ->
        {ok, NewState}
    end.

handle_message({rexi_DOWN, _, {_, NodeRef}, _}, nil, State) ->
    fabric_view:remove_down_shards(State, NodeRef);

handle_message({rexi_EXIT, Reason}, Worker, State) ->
    #collector{
        callback=Callback,
        counters=Counters0,
        rows = Seqs0,
        user_acc=Acc
    } = State,
    Counters = fabric_dict:erase(Worker, Counters0),
    Seqs = fabric_dict:erase(Worker, Seqs0),
    case fabric_view:is_progress_possible(Counters) of
    true ->
        {ok, State#collector{counters = Counters, rows=Seqs}};
    false ->
        {ok, Resp} = Callback({error, fabric_util:error_info(Reason)}, Acc),
        {error, Resp}
    end;

handle_message(_, _, #collector{limit=0} = State) ->
    {stop, State};

handle_message(#change{key=Seq} = Row0, {Worker, From}, St) ->
    #collector{
        query_args = #changes_args{include_docs=IncludeDocs},
        callback = Callback,
        counters = S0,
        limit = Limit,
        user_acc = AccIn
    } = St,
    case fabric_dict:lookup_element(Worker, S0) of
    undefined ->
        % this worker lost the race with other partition copies, terminate it
        gen_server:reply(From, stop),
        {ok, St};
    _ ->
        S1 = fabric_dict:store(Worker, Seq, S0),
        S2 = fabric_view:remove_overlapping_shards(Worker, S1),
        Row = Row0#change{key = pack_seqs(S2)},
        {Go, Acc} = Callback(changes_row(Row, IncludeDocs), AccIn),
        gen_server:reply(From, Go),
        {Go, St#collector{counters=S2, limit=Limit-1, user_acc=Acc}}
    end;

handle_message({complete, EndSeq}, Worker, State) ->
    #collector{
        counters = S0,
        total_rows = Completed % override
    } = State,
    case fabric_dict:lookup_element(Worker, S0) of
    undefined ->
        {ok, State};
    _ ->
        S1 = fabric_dict:store(Worker, EndSeq, S0),
        % unlikely to have overlaps here, but possible w/ filters
        S2 = fabric_view:remove_overlapping_shards(Worker, S1),
        NewState = State#collector{counters=S2, total_rows=Completed+1},
        case fabric_dict:size(S2) =:= (Completed+1) of
        true ->
            {stop, NewState};
        false ->
            {ok, NewState}
        end
    end.

make_changes_args(#changes_args{style=Style, filter=undefined}=Args) ->
    Args#changes_args{filter = Style};
make_changes_args(Args) ->
    Args.

get_start_seq(_DbName, #changes_args{dir=fwd, since=Since}) ->
    Since;
get_start_seq(DbName, #changes_args{dir=rev}) ->
    Shards = mem3:shards(DbName),
    Workers = fabric_util:submit_jobs(Shards, get_update_seq, []),
    {ok, Since} = fabric_util:recv(Workers, #shard.ref,
        fun collect_update_seqs/3, fabric_dict:init(Workers, -1)),
    Since.

collect_update_seqs(Seq, Shard, Counters) when is_integer(Seq) ->
    case fabric_dict:lookup_element(Shard, Counters) of
    undefined ->
        % already heard from someone else in this range
        {ok, Counters};
    -1 ->
        C1 = fabric_dict:store(Shard, Seq, Counters),
        C2 = fabric_view:remove_overlapping_shards(Shard, C1),
        case fabric_dict:any(-1, C2) of
        true ->
            {ok, C2};
        false ->
            {stop, pack_seqs(C2)}
        end
    end.

pack_seqs(Workers) ->
    SeqList = [{N,R,S} || {#shard{node=N, range=R}, S} <- Workers],
    SeqSum = lists:sum(element(2, lists:unzip(Workers))),
    Opaque = couch_util:encodeBase64Url(term_to_binary(SeqList, [compressed])),
    [SeqSum, Opaque].

unpack_seqs(0, DbName) ->
    fabric_dict:init(mem3:shards(DbName), 0);

unpack_seqs("0", DbName) ->
    fabric_dict:init(mem3:shards(DbName), 0);

unpack_seqs([_SeqNum, Opaque], DbName) ->
    do_unpack_seqs(Opaque, DbName);

unpack_seqs(Packed, DbName) ->
<<<<<<< HEAD
    NewPattern = "^\\[[0-9]+\s*,\s*\"(?<opaque>.*)\"\\]$",
=======
    NewPattern = "^\\[[0-9]+,\"(?<opaque>.*)\"\\]$",
>>>>>>> 1537f77e
    OldPattern = "^\"?([0-9]+-)?(?<opaque>.*?)\"?$",
    Options = [{capture, [opaque], binary}],
    Opaque = case re:run(Packed, NewPattern, Options) of
    {match, Match} ->
        Match;
    nomatch ->
        {match, Match} = re:run(Packed, OldPattern, Options),
        Match
    end,
    do_unpack_seqs(Opaque, DbName).

do_unpack_seqs(Opaque, DbName) ->
    % TODO relies on internal structure of fabric_dict as keylist
    lists:map(fun({Node, [A,B], Seq}) ->
        case mem3:get_shard(DbName, Node, [A,B]) of
        {ok, Shard} ->
            {Shard, Seq};
        {error, not_found} ->
            PlaceHolder = #shard{node=Node, range=[A,B], dbname=DbName, _='_'},
            {PlaceHolder, Seq} % will be replaced in find_replacement_shards
        end
    end, binary_to_term(couch_util:decodeBase64Url(Opaque))).

start_update_notifiers(DbName) ->
    lists:map(fun(#shard{node=Node, name=Name}) ->
        {Node, rexi:cast(Node, {?MODULE, start_update_notifier, [Name]})}
    end, mem3:shards(DbName)).

% rexi endpoint
start_update_notifier(DbName) ->
    {Caller, _} = get(rexi_from),
    Fun = fun({_, X}) when X == DbName -> Caller ! db_updated; (_) -> ok end,
    Id = {couch_db_update_notifier, make_ref()},
    ok = gen_event:add_sup_handler(couch_db_update, Id, Fun),
    receive {gen_event_EXIT, Id, Reason} ->
        rexi:reply({gen_event_EXIT, DbName, Reason})
    end.

stop_update_notifiers(Notifiers) ->
    [rexi:kill(Node, Ref) || {Node, Ref} <- Notifiers].

changes_row(#change{key=Seq, id=Id, value=Value, deleted=true, doc=Doc}, true) ->
    {change, {[{seq,Seq}, {id,Id}, {changes,Value}, {deleted, true}, {doc, Doc}]}};
changes_row(#change{key=Seq, id=Id, value=Value, deleted=true}, false) ->
    {change, {[{seq,Seq}, {id,Id}, {changes,Value}, {deleted, true}]}};
changes_row(#change{key=Seq, id=Id, value=Value, doc={error,Reason}}, true) ->
    {change, {[{seq,Seq}, {id,Id}, {changes,Value}, {error,Reason}]}};
changes_row(#change{key=Seq, id=Id, value=Value, doc=Doc}, true) ->
    {change, {[{seq,Seq}, {id,Id}, {changes,Value}, {doc,Doc}]}};
changes_row(#change{key=Seq, id=Id, value=Value}, false) ->
    {change, {[{seq,Seq}, {id,Id}, {changes,Value}]}}.

find_replacement_shards(#shard{range=Range}, AllShards) ->
    % TODO make this moar betta -- we might have split or merged the partition
    [Shard || Shard <- AllShards, Shard#shard.range =:= Range].

wait_db_updated(Timeout) ->
    receive db_updated -> couch_changes:get_rest_db_updated()
    after Timeout -> timeout end.

validate_start_seq(DbName, Seq) ->
    try unpack_seqs(Seq, DbName) of _Any ->
        ok
<<<<<<< HEAD
    catch _:_ ->
        Reason = <<"Malformed sequence supplied in 'since' parameter.">>,
        {error, {bad_request, Reason}}
    end.

unpack_seqs_test() ->
    ets:new(partitions, [named_table]),
=======
    catch
        error:database_does_not_exist ->
            {error, database_does_not_exist};
        _:_ ->
            Reason = <<"Malformed sequence supplied in 'since' parameter.">>,
            {error, {bad_request, Reason}}
    end.

unpack_seqs_test() ->
    meck:new(mem3),
    meck:expect(mem3, get_shard, fun(_, _, _) -> {ok, #shard{}} end),
>>>>>>> 1537f77e

    % BigCouch 0.3 style.
    assert_shards("23423-g1AAAAE7eJzLYWBg4MhgTmHgS0ktM3QwND"
    "LXMwBCwxygOFMiQ5L8____sxIZcKlIUgCSSfZgRUw4FTmAFMWDFTHiVJQAUlSPX1Ee"
    "C5BkaABSQHXzsxKZ8StcAFG4H4_bIAoPQBTeJ2j1A4hCUJBkAQC7U1NA"),

    % BigCouch 0.4 style.
    assert_shards([23423,<<"g1AAAAE7eJzLYWBg4MhgTmHgS0ktM3QwND"
    "LXMwBCwxygOFMiQ5L8____sxIZcKlIUgCSSfZgRUw4FTmAFMWDFTHiVJQAUlSPX1Ee"
    "C5BkaABSQHXzsxKZ8StcAFG4H4_bIAoPQBTeJ2j1A4hCUJBkAQC7U1NA">>]),

    % BigCouch 0.4 style (as string).
    assert_shards("[23423,\"g1AAAAE7eJzLYWBg4MhgTmHgS0ktM3QwND"
    "LXMwBCwxygOFMiQ5L8____sxIZcKlIUgCSSfZgRUw4FTmAFMWDFTHiVJQAUlSPX1Ee"
    "C5BkaABSQHXzsxKZ8StcAFG4H4_bIAoPQBTeJ2j1A4hCUJBkAQC7U1NA\"]"),
<<<<<<< HEAD
    assert_shards("[23423 ,\"g1AAAAE7eJzLYWBg4MhgTmHgS0ktM3QwND"
    "LXMwBCwxygOFMiQ5L8____sxIZcKlIUgCSSfZgRUw4FTmAFMWDFTHiVJQAUlSPX1Ee"
    "C5BkaABSQHXzsxKZ8StcAFG4H4_bIAoPQBTeJ2j1A4hCUJBkAQC7U1NA\"]"),
    assert_shards("[23423, \"g1AAAAE7eJzLYWBg4MhgTmHgS0ktM3QwND"
    "LXMwBCwxygOFMiQ5L8____sxIZcKlIUgCSSfZgRUw4FTmAFMWDFTHiVJQAUlSPX1Ee"
    "C5BkaABSQHXzsxKZ8StcAFG4H4_bIAoPQBTeJ2j1A4hCUJBkAQC7U1NA\"]"),
    assert_shards("[23423 , \"g1AAAAE7eJzLYWBg4MhgTmHgS0ktM3QwND"
    "LXMwBCwxygOFMiQ5L8____sxIZcKlIUgCSSfZgRUw4FTmAFMWDFTHiVJQAUlSPX1Ee"
    "C5BkaABSQHXzsxKZ8StcAFG4H4_bIAoPQBTeJ2j1A4hCUJBkAQC7U1NA\"]"),
=======
>>>>>>> 1537f77e

    % with internal hypen
    assert_shards("651-g1AAAAE7eJzLYWBg4MhgTmHgS0ktM3QwNDLXMwBCwxygOFMiQ"
    "5L8____sxJTcalIUgCSSfZgReE4FTmAFMWDFYXgVJQAUlQPVuSKS1EeC5BkaABSQHXz8"
    "VgJUbgAonB_VqIPfoUHIArvE7T6AUQh0I1-WQAzp1XB"),
    assert_shards([651,"g1AAAAE7eJzLYWBg4MhgTmHgS0ktM3QwNDLXMwBCwxygOFMiQ"
    "5L8____sxJTcalIUgCSSfZgReE4FTmAFMWDFYXgVJQAUlQPVuSKS1EeC5BkaABSQHXz8"
    "VgJUbgAonB_VqIPfoUHIArvE7T6AUQh0I1-WQAzp1XB"]),

<<<<<<< HEAD
    % CouchDB 1.2 style
=======
    % with quotes
>>>>>>> 1537f77e
    assert_shards("\"23423-g1AAAAE7eJzLYWBg4MhgTmHgS0ktM3QwND"
    "LXMwBCwxygOFMiQ5L8____sxIZcKlIUgCSSfZgRUw4FTmAFMWDFTHiVJQAUlSPX1Ee"
    "C5BkaABSQHXzsxKZ8StcAFG4H4_bIAoPQBTeJ2j1A4hCUJBkAQC7U1NA\""),

<<<<<<< HEAD
    ets:delete(partitions).
=======
    meck:unload(mem3).
>>>>>>> 1537f77e

assert_shards(Packed) ->
    ?assertMatch([{#shard{},_}|_], unpack_seqs(Packed, <<"foo">>)).<|MERGE_RESOLUTION|>--- conflicted
+++ resolved
@@ -251,11 +251,7 @@
     do_unpack_seqs(Opaque, DbName);
 
 unpack_seqs(Packed, DbName) ->
-<<<<<<< HEAD
     NewPattern = "^\\[[0-9]+\s*,\s*\"(?<opaque>.*)\"\\]$",
-=======
-    NewPattern = "^\\[[0-9]+,\"(?<opaque>.*)\"\\]$",
->>>>>>> 1537f77e
     OldPattern = "^\"?([0-9]+-)?(?<opaque>.*?)\"?$",
     Options = [{capture, [opaque], binary}],
     Opaque = case re:run(Packed, NewPattern, Options) of
@@ -319,15 +315,6 @@
 validate_start_seq(DbName, Seq) ->
     try unpack_seqs(Seq, DbName) of _Any ->
         ok
-<<<<<<< HEAD
-    catch _:_ ->
-        Reason = <<"Malformed sequence supplied in 'since' parameter.">>,
-        {error, {bad_request, Reason}}
-    end.
-
-unpack_seqs_test() ->
-    ets:new(partitions, [named_table]),
-=======
     catch
         error:database_does_not_exist ->
             {error, database_does_not_exist};
@@ -339,7 +326,6 @@
 unpack_seqs_test() ->
     meck:new(mem3),
     meck:expect(mem3, get_shard, fun(_, _, _) -> {ok, #shard{}} end),
->>>>>>> 1537f77e
 
     % BigCouch 0.3 style.
     assert_shards("23423-g1AAAAE7eJzLYWBg4MhgTmHgS0ktM3QwND"
@@ -355,7 +341,6 @@
     assert_shards("[23423,\"g1AAAAE7eJzLYWBg4MhgTmHgS0ktM3QwND"
     "LXMwBCwxygOFMiQ5L8____sxIZcKlIUgCSSfZgRUw4FTmAFMWDFTHiVJQAUlSPX1Ee"
     "C5BkaABSQHXzsxKZ8StcAFG4H4_bIAoPQBTeJ2j1A4hCUJBkAQC7U1NA\"]"),
-<<<<<<< HEAD
     assert_shards("[23423 ,\"g1AAAAE7eJzLYWBg4MhgTmHgS0ktM3QwND"
     "LXMwBCwxygOFMiQ5L8____sxIZcKlIUgCSSfZgRUw4FTmAFMWDFTHiVJQAUlSPX1Ee"
     "C5BkaABSQHXzsxKZ8StcAFG4H4_bIAoPQBTeJ2j1A4hCUJBkAQC7U1NA\"]"),
@@ -365,8 +350,6 @@
     assert_shards("[23423 , \"g1AAAAE7eJzLYWBg4MhgTmHgS0ktM3QwND"
     "LXMwBCwxygOFMiQ5L8____sxIZcKlIUgCSSfZgRUw4FTmAFMWDFTHiVJQAUlSPX1Ee"
     "C5BkaABSQHXzsxKZ8StcAFG4H4_bIAoPQBTeJ2j1A4hCUJBkAQC7U1NA\"]"),
-=======
->>>>>>> 1537f77e
 
     % with internal hypen
     assert_shards("651-g1AAAAE7eJzLYWBg4MhgTmHgS0ktM3QwNDLXMwBCwxygOFMiQ"
@@ -376,20 +359,12 @@
     "5L8____sxJTcalIUgCSSfZgReE4FTmAFMWDFYXgVJQAUlQPVuSKS1EeC5BkaABSQHXz8"
     "VgJUbgAonB_VqIPfoUHIArvE7T6AUQh0I1-WQAzp1XB"]),
 
-<<<<<<< HEAD
     % CouchDB 1.2 style
-=======
-    % with quotes
->>>>>>> 1537f77e
     assert_shards("\"23423-g1AAAAE7eJzLYWBg4MhgTmHgS0ktM3QwND"
     "LXMwBCwxygOFMiQ5L8____sxIZcKlIUgCSSfZgRUw4FTmAFMWDFTHiVJQAUlSPX1Ee"
     "C5BkaABSQHXzsxKZ8StcAFG4H4_bIAoPQBTeJ2j1A4hCUJBkAQC7U1NA\""),
 
-<<<<<<< HEAD
-    ets:delete(partitions).
-=======
     meck:unload(mem3).
->>>>>>> 1537f77e
 
 assert_shards(Packed) ->
     ?assertMatch([{#shard{},_}|_], unpack_seqs(Packed, <<"foo">>)).