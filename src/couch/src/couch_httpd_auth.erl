% Licensed under the Apache License, Version 2.0 (the "License"); you may not
% use this file except in compliance with the License.  You may obtain a copy of
% the License at
%
%   http://www.apache.org/licenses/LICENSE-2.0
%
% Unless required by applicable law or agreed to in writing, software
% distributed under the License is distributed on an "AS IS" BASIS, WITHOUT
% WARRANTIES OR CONDITIONS OF ANY KIND, either express or implied.  See the
% License for the specific language governing permissions and limitations under
% the License.

-module(couch_httpd_auth).

-compile(tuple_calls).

-include_lib("couch/include/couch_db.hrl").

-export([party_mode_handler/1]).

-export([default_authentication_handler/1, default_authentication_handler/2,
	 special_test_authentication_handler/1]).
-export([cookie_authentication_handler/1, cookie_authentication_handler/2]).
-export([null_authentication_handler/1]).
-export([proxy_authentication_handler/1, proxy_authentification_handler/1]).
-export([cookie_auth_header/2]).
-export([handle_session_req/1, handle_session_req/2]).

-export([authenticate/2, verify_totp/2]).
-export([ensure_cookie_auth_secret/0, make_cookie_time/0]).
-export([cookie_auth_cookie/4, cookie_scheme/1]).
-export([maybe_value/3]).

-export([jwt_authentication_handler/1]).

-import(couch_httpd, [header_value/2, send_json/2,send_json/4, send_method_not_allowed/2]).

-compile({no_auto_import,[integer_to_binary/1, integer_to_binary/2]}).

party_mode_handler(Req) ->
    case config:get("couch_httpd_auth", "require_valid_user", "false") of
    "true" ->
        throw({unauthorized, <<"Authentication required.">>});
    "false" ->
        Req#httpd{user_ctx=#user_ctx{}}
    end.

special_test_authentication_handler(Req) ->
    case header_value(Req, "WWW-Authenticate") of
    "X-Couch-Test-Auth " ++ NamePass ->
        % NamePass is a colon separated string: "joe schmoe:a password".
        [Name, Pass] = re:split(NamePass, ":", [{return, list}, {parts, 2}]),
        case {Name, Pass} of
        {"Jan Lehnardt", "apple"} -> ok;
        {"Christopher Lenz", "dog food"} -> ok;
        {"Noah Slater", "biggiesmalls endian"} -> ok;
        {"Chris Anderson", "mp3"} -> ok;
        {"Damien Katz", "pecan pie"} -> ok;
        {_, _} ->
            throw({unauthorized, <<"Name or password is incorrect.">>})
        end,
        Req#httpd{user_ctx=#user_ctx{name=?l2b(Name)}};
    _ ->
        % No X-Couch-Test-Auth credentials sent, give admin access so the
        % previous authentication can be restored after the test
        Req#httpd{user_ctx=?ADMIN_USER}
    end.

basic_name_pw(Req) ->
    AuthorizationHeader = header_value(Req, "Authorization"),
    case AuthorizationHeader of
    "Basic " ++ Base64Value ->
        try re:split(base64:decode(Base64Value), ":",
                      [{return, list}, {parts, 2}]) of
        ["_", "_"] ->
            % special name and pass to be logged out
            nil;
        [User, Pass] ->
            {User, Pass};
        _ ->
            nil
        catch
        error:function_clause ->
            throw({bad_request, "Authorization header has invalid base64 value"})
        end;
    _ ->
        nil
    end.

default_authentication_handler(Req) ->
    default_authentication_handler(Req, couch_auth_cache).

default_authentication_handler(Req, AuthModule) ->
    case basic_name_pw(Req) of
    {User, Pass} ->
        case AuthModule:get_user_creds(Req, User) of
            nil ->
                throw({unauthorized, <<"Name or password is incorrect.">>});
            {ok, UserProps, _AuthCtx} ->
                reject_if_totp(UserProps),
                UserName = ?l2b(User),
                Password = ?l2b(Pass),
                case authenticate(Password, UserProps) of
                    true ->
                        Req#httpd{user_ctx=#user_ctx{
                            name=UserName,
                            roles=couch_util:get_value(<<"roles">>, UserProps, [])
                        }};
                    false ->
                        authentication_warning(Req, UserName),
                        throw({unauthorized, <<"Name or password is incorrect.">>})
                end
        end;
    nil ->
        case couch_server:has_admins() of
        true ->
            Req;
        false ->
            case config:get("couch_httpd_auth", "require_valid_user", "false") of
                "true" -> Req;
                % If no admins, and no user required, then everyone is admin!
                % Yay, admin party!
                _ -> Req#httpd{user_ctx=?ADMIN_USER}
            end
        end
    end.

null_authentication_handler(Req) ->
    Req#httpd{user_ctx=?ADMIN_USER}.

%% @doc proxy auth handler.
%
% This handler allows creation of a userCtx object from a user authenticated remotly.
% The client just pass specific headers to CouchDB and the handler create the userCtx.
% Headers  name can be defined in local.ini. By thefault they are :
%
%   * X-Auth-CouchDB-UserName : contain the username, (x_auth_username in
%   couch_httpd_auth section)
%   * X-Auth-CouchDB-Roles : contain the user roles, list of roles separated by a
%   comma (x_auth_roles in couch_httpd_auth section)
%   * X-Auth-CouchDB-Token : token to authenticate the authorization (x_auth_token
%   in couch_httpd_auth section). This token is an hmac-sha1 created from secret key
%   and username. The secret key should be the same in the client and couchdb node. s
%   ecret key is the secret key in couch_httpd_auth section of ini. This token is optional
%   if value of proxy_use_secret key in couch_httpd_auth section of ini isn't true.
%
proxy_authentication_handler(Req) ->
    case proxy_auth_user(Req) of
        nil -> Req;
        Req2 -> Req2
    end.

%% @deprecated
proxy_authentification_handler(Req) ->
    proxy_authentication_handler(Req).
    
proxy_auth_user(Req) ->
    XHeaderUserName = config:get("couch_httpd_auth", "x_auth_username",
                                "X-Auth-CouchDB-UserName"),
    XHeaderRoles = config:get("couch_httpd_auth", "x_auth_roles",
                                "X-Auth-CouchDB-Roles"),
    XHeaderToken = config:get("couch_httpd_auth", "x_auth_token",
                                "X-Auth-CouchDB-Token"),
    case header_value(Req, XHeaderUserName) of
        undefined -> nil;
        UserName ->
            Roles = case header_value(Req, XHeaderRoles) of
                undefined -> [];
                Else ->
                    [?l2b(R) || R <- string:tokens(Else, ",")]
            end,
            case config:get("couch_httpd_auth", "proxy_use_secret", "false") of
                "true" ->
                    case config:get("couch_httpd_auth", "secret", undefined) of
                        undefined ->
                            Req#httpd{user_ctx=#user_ctx{name=?l2b(UserName), roles=Roles}};
                        Secret ->
                            ExpectedToken = couch_util:to_hex(crypto:hmac(sha, Secret, UserName)),
                            case header_value(Req, XHeaderToken) of
                                Token when Token == ExpectedToken ->
                                    Req#httpd{user_ctx=#user_ctx{name=?l2b(UserName),
                                                            roles=Roles}};
                                _ -> nil
                            end
                    end;
                _ ->
                    Req#httpd{user_ctx=#user_ctx{name=?l2b(UserName), roles=Roles}}
            end
    end.


jwt_authentication_handler(Req) ->
    Secret = config:get("couch_httpd_auth", "jwt_secret", ""),
    UserClaim = config:get("couch_httpd_auth", "jwt_user_claim", "sub"),

    case header_value(Req, "Authorization") of
        "Bearer " ++ Jwt ->
            case jwt:decode(?l2b(Jwt), ?l2b(Secret)) of
                {ok, Claims} ->
                    User = maps:get(?l2b(UserClaim), Claims),

                    Req#httpd{user_ctx=#user_ctx{
                        name=User,
                        roles=[]
                    }};
                {error, Reason} ->
		    throw({unauthorized, Reason})
            end;
        _ ->
<<<<<<< HEAD
	        nil
=======
	    Req
>>>>>>> 36bb493e
    end.

cookie_authentication_handler(Req) ->
    cookie_authentication_handler(Req, couch_auth_cache).

cookie_authentication_handler(#httpd{mochi_req=MochiReq}=Req, AuthModule) ->
    case MochiReq:get_cookie_value("AuthSession") of
    undefined -> Req;
    [] -> Req;
    Cookie ->
        [User, TimeStr, HashStr] = try
            AuthSession = couch_util:decodeBase64Url(Cookie),
            [_A, _B, _Cs] = re:split(?b2l(AuthSession), ":",
                                     [{return, list}, {parts, 3}])
        catch
            _:_Error ->
                Reason = <<"Malformed AuthSession cookie. Please clear your cookies.">>,
                throw({bad_request, Reason})
        end,
        % Verify expiry and hash
        CurrentTime = make_cookie_time(),
        case config:get("couch_httpd_auth", "secret", undefined) of
        undefined ->
            couch_log:debug("cookie auth secret is not set",[]),
            Req;
        SecretStr ->
            Secret = ?l2b(SecretStr),
            case AuthModule:get_user_creds(Req, User) of
            nil -> Req;
            {ok, UserProps, _AuthCtx} ->
                UserSalt = couch_util:get_value(<<"salt">>, UserProps, <<"">>),
                FullSecret = <<Secret/binary, UserSalt/binary>>,
                ExpectedHash = crypto:hmac(sha, FullSecret, User ++ ":" ++ TimeStr),
                Hash = ?l2b(HashStr),
                Timeout = list_to_integer(
                    config:get("couch_httpd_auth", "timeout", "600")),
                couch_log:debug("timeout ~p", [Timeout]),
                case (catch erlang:list_to_integer(TimeStr, 16)) of
                    TimeStamp when CurrentTime < TimeStamp + Timeout ->
                        case couch_passwords:verify(ExpectedHash, Hash) of
                            true ->
                                TimeLeft = TimeStamp + Timeout - CurrentTime,
                                couch_log:debug("Successful cookie auth as: ~p",
                                                [User]),
                                Req#httpd{user_ctx=#user_ctx{
                                    name=?l2b(User),
                                    roles=couch_util:get_value(<<"roles">>, UserProps, [])
                                }, auth={FullSecret, TimeLeft < Timeout*0.9}};
                            _Else ->
                                Req
                        end;
                    _Else ->
                        Req
                end
            end
        end
    end.

cookie_auth_header(#httpd{user_ctx=#user_ctx{name=null}}, _Headers) -> [];
cookie_auth_header(#httpd{user_ctx=#user_ctx{name=User}, auth={Secret, true}}=Req, Headers) ->
    % Note: we only set the AuthSession cookie if:
    %  * a valid AuthSession cookie has been received
    %  * we are outside a 10% timeout window
    %  * and if an AuthSession cookie hasn't already been set e.g. by a login
    %    or logout handler.
    % The login and logout handlers need to set the AuthSession cookie
    % themselves.
    CookieHeader = couch_util:get_value("Set-Cookie", Headers, ""),
    Cookies = mochiweb_cookies:parse_cookie(CookieHeader),
    AuthSession = couch_util:get_value("AuthSession", Cookies),
    if AuthSession == undefined ->
        TimeStamp = make_cookie_time(),
        [cookie_auth_cookie(Req, ?b2l(User), Secret, TimeStamp)];
    true ->
        []
    end;
cookie_auth_header(_Req, _Headers) -> [].

cookie_auth_cookie(Req, User, Secret, TimeStamp) ->
    SessionData = User ++ ":" ++ erlang:integer_to_list(TimeStamp, 16),
    Hash = crypto:hmac(sha, Secret, SessionData),
    mochiweb_cookies:cookie("AuthSession",
        couch_util:encodeBase64Url(SessionData ++ ":" ++ ?b2l(Hash)),
        [{path, "/"}] ++ cookie_scheme(Req) ++ max_age() ++ cookie_domain() ++ same_site()).

ensure_cookie_auth_secret() ->
    case config:get("couch_httpd_auth", "secret", undefined) of
        undefined ->
            NewSecret = ?b2l(couch_uuids:random()),
            config:set("couch_httpd_auth", "secret", NewSecret),
            NewSecret;
        Secret -> Secret
    end.

% session handlers
% Login handler with user db
handle_session_req(Req) ->
    handle_session_req(Req, couch_auth_cache).

handle_session_req(#httpd{method='POST', mochi_req=MochiReq}=Req, AuthModule) ->
    ReqBody = MochiReq:recv_body(),
    Form = case MochiReq:get_primary_header_value("content-type") of
        % content type should be json
        "application/x-www-form-urlencoded" ++ _ ->
            mochiweb_util:parse_qs(ReqBody);
        "application/json" ++ _ ->
            {Pairs} = ?JSON_DECODE(ReqBody),
            lists:map(fun({Key, Value}) ->
              {?b2l(Key), ?b2l(Value)}
            end, Pairs);
        _ ->
            []
    end,
    UserName = ?l2b(extract_username(Form)),
    Password = ?l2b(couch_util:get_value("password", Form, "")),
    couch_log:debug("Attempt Login: ~s",[UserName]),
    {ok, UserProps, _AuthCtx} = case AuthModule:get_user_creds(Req, UserName) of
        nil -> {ok, [], nil};
        Result -> Result
    end,
    case authenticate(Password, UserProps) of
        true ->
            verify_totp(UserProps, Form),
            % setup the session cookie
            Secret = ?l2b(ensure_cookie_auth_secret()),
            UserSalt = couch_util:get_value(<<"salt">>, UserProps),
            CurrentTime = make_cookie_time(),
            Cookie = cookie_auth_cookie(Req, ?b2l(UserName), <<Secret/binary, UserSalt/binary>>, CurrentTime),
            % TODO document the "next" feature in Futon
            {Code, Headers} = case couch_httpd:qs_value(Req, "next", nil) of
                nil ->
                    {200, [Cookie]};
                Redirect ->
                    {302, [Cookie, {"Location", couch_httpd:absolute_uri(Req, Redirect)}]}
            end,
            send_json(Req#httpd{req_body=ReqBody}, Code, Headers,
                {[
                    {ok, true},
                    {name, UserName},
                    {roles, couch_util:get_value(<<"roles">>, UserProps, [])}
                ]});
        false ->
            authentication_warning(Req, UserName),
            % clear the session
            Cookie = mochiweb_cookies:cookie("AuthSession", "", [{path, "/"}] ++ cookie_scheme(Req)),
            {Code, Headers} = case couch_httpd:qs_value(Req, "fail", nil) of
                nil ->
                    {401, [Cookie]};
                Redirect ->
                    {302, [Cookie, {"Location", couch_httpd:absolute_uri(Req, Redirect)}]}
            end,
            send_json(Req, Code, Headers, {[{error, <<"unauthorized">>},{reason, <<"Name or password is incorrect.">>}]})
    end;
% get user info
% GET /_session
handle_session_req(#httpd{method='GET', user_ctx=UserCtx}=Req, _AuthModule) ->
    Name = UserCtx#user_ctx.name,
    ForceLogin = couch_httpd:qs_value(Req, "basic", "false"),
    case {Name, ForceLogin} of
        {null, "true"} ->
            throw({unauthorized, <<"Please login.">>});
        {Name, _} ->
            send_json(Req, {[
                % remove this ok
                {ok, true},
                {<<"userCtx">>, {[
                    {name, Name},
                    {roles, UserCtx#user_ctx.roles}
                ]}},
                {info, {[
                    {authentication_db, ?l2b(config:get("couch_httpd_auth", "authentication_db"))},
                    {authentication_handlers, [
                       N || {N, _Fun} <- Req#httpd.authentication_handlers]}
                ] ++ maybe_value(authenticated, UserCtx#user_ctx.handler, fun(Handler) ->
                        Handler
                    end)}}
            ]})
    end;
% logout by deleting the session
handle_session_req(#httpd{method='DELETE'}=Req, _AuthModule) ->
    Cookie = mochiweb_cookies:cookie("AuthSession", "", [{path, "/"}] ++ cookie_scheme(Req)),
    {Code, Headers} = case couch_httpd:qs_value(Req, "next", nil) of
        nil ->
            {200, [Cookie]};
        Redirect ->
            {302, [Cookie, {"Location", couch_httpd:absolute_uri(Req, Redirect)}]}
    end,
    send_json(Req, Code, Headers, {[{ok, true}]});
handle_session_req(Req, _AuthModule) ->
    send_method_not_allowed(Req, "GET,HEAD,POST,DELETE").

extract_username(Form) ->
    CouchFormat = couch_util:get_value("name", Form),
    case couch_util:get_value("username", Form, CouchFormat) of
        undefined ->
            throw({bad_request, <<"request body must contain a username">>});
        CouchFormat ->
            CouchFormat;
        Else1 when CouchFormat == undefined ->
            Else1;
        _Else2 ->
            throw({bad_request, <<"request body contains different usernames">>})
    end.

maybe_value(_Key, undefined, _Fun) -> [];
maybe_value(Key, Else, Fun) ->
    [{Key, Fun(Else)}].

authenticate(Pass, UserProps) ->
    UserSalt = couch_util:get_value(<<"salt">>, UserProps, <<>>),
    {PasswordHash, ExpectedHash} =
        case couch_util:get_value(<<"password_scheme">>, UserProps, <<"simple">>) of
        <<"simple">> ->
            {couch_passwords:simple(Pass, UserSalt),
            couch_util:get_value(<<"password_sha">>, UserProps, nil)};
        <<"pbkdf2">> ->
            Iterations = couch_util:get_value(<<"iterations">>, UserProps, 10000),
            verify_iterations(Iterations),
            {couch_passwords:pbkdf2(Pass, UserSalt, Iterations),
             couch_util:get_value(<<"derived_key">>, UserProps, nil)}
    end,
    couch_passwords:verify(PasswordHash, ExpectedHash).

verify_iterations(Iterations) when is_integer(Iterations) ->
    Min = list_to_integer(config:get("couch_httpd_auth", "min_iterations", "1")),
    Max = list_to_integer(config:get("couch_httpd_auth", "max_iterations", "1000000000")),
    case Iterations < Min of
        true ->
            throw({forbidden, <<"Iteration count is too low for this server">>});
        false ->
            ok
    end,
    case Iterations > Max of
        true ->
            throw({forbidden, <<"Iteration count is too high for this server">>});
        false ->
            ok
    end.

make_cookie_time() ->
    {NowMS, NowS, _} = os:timestamp(),
    NowMS * 1000000 + NowS.

cookie_scheme(#httpd{mochi_req=MochiReq}) ->
    [{http_only, true}] ++
    case MochiReq:get(scheme) of
        http -> [];
        https -> [{secure, true}]
    end.

max_age() ->
    case config:get("couch_httpd_auth", "allow_persistent_cookies", "true") of
        "false" ->
            [];
        "true" ->
            Timeout = list_to_integer(
                config:get("couch_httpd_auth", "timeout", "600")),
            [{max_age, Timeout}]
    end.

cookie_domain() ->
    Domain = config:get("couch_httpd_auth", "cookie_domain", ""),
    case Domain of
        "" -> [];
        _ -> [{domain, Domain}]
    end.


same_site() ->
    SameSite = config:get("couch_httpd_auth", "same_site", ""),
    case string:to_lower(SameSite) of
        "" -> [];
        "none" -> [{same_site, none}];
        "lax" -> [{same_site, lax}];
        "strict" -> [{same_site, strict}];
        _ ->
            couch_log:error("invalid config value couch_httpd_auth.same_site: ~p ",[SameSite]),
            []
    end.


reject_if_totp(User) ->
    case get_totp_config(User) of
        undefined ->
            ok;
        _ ->
            throw({unauthorized, <<"Name or password is incorrect.">>})
    end.

verify_totp(User, Form) ->
    case get_totp_config(User) of
        undefined ->
            ok;
        {Props} ->
            Key = couch_base32:decode(couch_util:get_value(<<"key">>, Props)),
            Alg = couch_util:to_existing_atom(
                couch_util:get_value(<<"algorithm">>, Props, <<"sha">>)),
            Len = couch_util:get_value(<<"length">>, Props, 6),
            Token = ?l2b(couch_util:get_value("token", Form, "")),
            verify_token(Alg, Key, Len, Token)
    end.

get_totp_config(User) ->
    couch_util:get_value(<<"totp">>, User).

verify_token(Alg, Key, Len, Token) ->
    Now = make_cookie_time(),
    Tokens = [generate_token(Alg, Key, Len, Now - 30),
              generate_token(Alg, Key, Len, Now),
              generate_token(Alg, Key, Len, Now + 30)],
    %% evaluate all tokens in constant time
    Match = lists:foldl(fun(T, Acc) -> couch_util:verify(T, Token) or Acc end,
                        false, Tokens),
    case Match of
        true ->
            ok;
        _ ->
            throw({unauthorized, <<"Name or password is incorrect.">>})
    end.

generate_token(Alg, Key, Len, Timestamp) ->
    integer_to_binary(couch_totp:generate(Alg, Key, Timestamp, 30, Len), Len).

integer_to_binary(Int, Len) when is_integer(Int), is_integer(Len) ->
    Unpadded = case erlang:function_exported(erlang, integer_to_binary, 1) of
        true ->
            erlang:integer_to_binary(Int);
        false ->
           ?l2b(integer_to_list(Int))
    end,
    Padding = binary:copy(<<"0">>, Len),
    Padded = <<Padding/binary, Unpadded/binary>>,
    binary:part(Padded, byte_size(Padded), -Len).

authentication_warning(#httpd{mochi_req = Req}, User) ->
    Peer = Req:get(peer),
    couch_log:warning("~p: Authentication failed for user ~s from ~s",
        [?MODULE, User, Peer]).<|MERGE_RESOLUTION|>--- conflicted
+++ resolved
@@ -207,11 +207,7 @@
 		    throw({unauthorized, Reason})
             end;
         _ ->
-<<<<<<< HEAD
-	        nil
-=======
-	    Req
->>>>>>> 36bb493e
+    	    Req
     end.
 
 cookie_authentication_handler(Req) ->
