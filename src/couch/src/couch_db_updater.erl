% Licensed under the Apache License, Version 2.0 (the "License"); you may not
% use this file except in compliance with the License. You may obtain a copy of
% the License at
%
%   http://www.apache.org/licenses/LICENSE-2.0
%
% Unless required by applicable law or agreed to in writing, software
% distributed under the License is distributed on an "AS IS" BASIS, WITHOUT
% WARRANTIES OR CONDITIONS OF ANY KIND, either express or implied. See the
% License for the specific language governing permissions and limitations under
% the License.

-module(couch_db_updater).
-behaviour(gen_server).
-vsn(1).

-export([add_sizes/3, upgrade_sizes/1]).
-export([init/1,terminate/2,handle_call/3,handle_cast/2,code_change/3,handle_info/2]).

-include_lib("couch/include/couch_db.hrl").
-include("couch_db_int.hrl").

-define(IDLE_LIMIT_DEFAULT, 61000).


init({Engine, DbName, FilePath, Options0}) ->
    erlang:put(io_priority, {db_update, DbName}),
    update_idle_limit_from_config(),
    DefaultSecObj = default_security_object(DbName),
    Options = [{default_security_object, DefaultSecObj} | Options0],
    try
        {ok, EngineState} = couch_db_engine:init(Engine, FilePath, Options),
        Db = init_db(DbName, FilePath, EngineState, Options),
        case lists:member(sys_db, Options) of
            false ->
                couch_stats_process_tracker:track([couchdb, open_databases]);
            true ->
                ok
        end,
        % Don't load validation funs here because the fabric query is
        % liable to race conditions. Instead see
        % couch_db:validate_doc_update, which loads them lazily.
        NewDb = Db#db{main_pid = self()},
        proc_lib:init_ack({ok, NewDb}),
        gen_server:enter_loop(?MODULE, [], NewDb, idle_limit())
    catch
        throw:InitError ->
            proc_lib:init_ack(InitError)
    end.


terminate(Reason, Db) ->
    couch_util:shutdown_sync(Db#db.compactor_pid),
    couch_db_engine:terminate(Reason, Db),
    ok.

handle_call(get_db, _From, Db) ->
    {reply, {ok, Db}, Db, idle_limit()};
handle_call(full_commit, _From, #db{waiting_delayed_commit=nil}=Db) ->
    {reply, ok, Db, idle_limit()}; % no data waiting, return ok immediately
handle_call(full_commit, _From,  Db) ->
    {reply, ok, commit_data(Db), idle_limit()};
handle_call({full_commit, RequiredSeq}, _From, Db)
        when RequiredSeq =< Db#db.committed_update_seq ->
    {reply, ok, Db, idle_limit()};
handle_call({full_commit, _}, _, Db) ->
    {reply, ok, commit_data(Db), idle_limit()}; % commit the data and return ok
handle_call(start_compact, _From, Db) ->
    {noreply, NewDb, _Timeout} = handle_cast(start_compact, Db),
    {reply, {ok, NewDb#db.compactor_pid}, NewDb, idle_limit()};
handle_call(compactor_pid, _From, #db{compactor_pid = Pid} = Db) ->
    {reply, Pid, Db, idle_limit()};
handle_call(cancel_compact, _From, #db{compactor_pid = nil} = Db) ->
    {reply, ok, Db, idle_limit()};
handle_call(cancel_compact, _From, #db{compactor_pid = Pid} = Db) ->
    unlink(Pid),
    exit(Pid, kill),
    couch_server:delete_compaction_files(Db#db.name),
    Db2 = Db#db{compactor_pid = nil},
    ok = gen_server:call(couch_server, {db_updated, Db2}, infinity),
    {reply, ok, Db2, idle_limit()};

handle_call({set_security, NewSec}, _From, #db{} = Db) ->
    {ok, NewDb} = couch_db_engine:set_security(Db, NewSec),
    NewSecDb = commit_data(NewDb#db{
        security = NewSec
    }),
    ok = gen_server:call(couch_server, {db_updated, NewSecDb}, infinity),
    {reply, ok, NewSecDb, idle_limit()};

handle_call({set_revs_limit, Limit}, _From, Db) ->
    {ok, Db2} = couch_db_engine:set_revs_limit(Db, Limit),
    Db3 = commit_data(Db2),
    ok = gen_server:call(couch_server, {db_updated, Db3}, infinity),
    {reply, ok, Db3, idle_limit()};

handle_call({purge_docs, _IdRevs}, _From,
        #db{compactor_pid=Pid}=Db) when Pid /= nil ->
    {reply, {error, purge_during_compaction}, Db, idle_limit()};
handle_call({purge_docs, IdRevs}, _From, Db) ->
    DocIds = [Id || {Id, _Revs} <- IdRevs],
    OldDocInfos = couch_db_engine:open_docs(Db, DocIds),

    NewDocInfos = lists:flatmap(fun
        ({{Id, Revs}, #full_doc_info{id = Id, rev_tree = Tree} = FDI}) ->
            case couch_key_tree:remove_leafs(Tree, Revs) of
                {_, [] = _RemovedRevs} -> % no change
                    [];
                {NewTree, RemovedRevs} ->
                    NewFDI = FDI#full_doc_info{rev_tree = NewTree},
                    [{FDI, NewFDI, RemovedRevs}]
            end;
        ({_, not_found}) ->
            []
    end, lists:zip(IdRevs, OldDocInfos)),

    InitUpdateSeq = couch_db_engine:get_update_seq(Db),
    InitAcc = {InitUpdateSeq, [], []},
    FinalAcc = lists:foldl(fun({_, #full_doc_info{} = OldFDI, RemRevs}, Acc) ->
        #full_doc_info{
            id = Id,
            rev_tree = OldTree
        } = OldFDI,
        {SeqAcc0, FDIAcc, IdRevsAcc} = Acc,

        {NewFDIAcc, NewSeqAcc} = case OldTree of
            [] ->
                % If we purged every #leaf{} in the doc record
                % then we're removing it completely from the
                % database.
                FDIAcc;
            _ ->
                % Its possible to purge the #leaf{} that contains
                % the update_seq where this doc sits in the update_seq
                % sequence. Rather than do a bunch of complicated checks
                % we just re-label every #leaf{} and reinsert it into
                % the update_seq sequence.
                {NewTree, SeqAcc1} = couch_key_tree:mapfold(fun
                    (_RevId, Leaf, leaf, InnerSeqAcc) ->
                        {Leaf#leaf{seq = InnerSeqAcc + 1}, InnerSeqAcc + 1};
                    (_RevId, Value, _Type, InnerSeqAcc) ->
                        {Value, InnerSeqAcc}
                end, SeqAcc0, OldTree),

                NewFDI = OldFDI#full_doc_info{
                    update_seq = SeqAcc1,
                    rev_tree = NewTree
                },

                {[NewFDI | FDIAcc], SeqAcc1}
        end,
        NewIdRevsAcc = [{Id, RemRevs} | IdRevsAcc],
        {NewSeqAcc, NewFDIAcc, NewIdRevsAcc}
    end, InitAcc, NewDocInfos),

    {_FinalSeq, FDIs, PurgedIdRevs} = FinalAcc,

    % We need to only use the list of #full_doc_info{} records
    % that we have actually changed due to a purge.
    PreviousFDIs = [PrevFDI || {PrevFDI, _, _} <- NewDocInfos],
    Pairs = pair_purge_info(PreviousFDIs, FDIs),

    {ok, Db2} = couch_db_engine:write_doc_infos(Db, Pairs, [], PurgedIdRevs),
    Db3 = commit_data(Db2),
    ok = gen_server:call(couch_server, {db_updated, Db3}, infinity),
    couch_event:notify(Db#db.name, updated),

    PurgeSeq = couch_db_engine:get_purge_seq(Db3),
    {reply, {ok, PurgeSeq, PurgedIdRevs}, Db3, idle_limit()};

handle_call(Msg, From, Db) ->
    case couch_db_engine:handle_db_updater_call(Msg, From, Db) of
        {reply, Resp, NewDb} ->
            {reply, Resp, NewDb, idle_limit()};
        Else ->
            Else
    end.


handle_cast({load_validation_funs, ValidationFuns}, Db) ->
    Db2 = Db#db{validate_doc_funs = ValidationFuns},
    ok = gen_server:call(couch_server, {db_updated, Db2}, infinity),
    {noreply, Db2, idle_limit()};
handle_cast(start_compact, Db) ->
    case Db#db.compactor_pid of
        nil ->
            % For now we only support compacting to the same
            % storage engine. After the first round of patches
            % we'll add a field that sets the target engine
            % type to compact to with a new copy compactor.
            UpdateSeq = couch_db_engine:get_update_seq(Db),
            Args = [Db#db.name, UpdateSeq],
            couch_log:info("Starting compaction for db \"~s\" at ~p", Args),
            {ok, Db2} = couch_db_engine:start_compaction(Db),
            ok = gen_server:call(couch_server, {db_updated, Db2}, infinity),
            {noreply, Db2, idle_limit()};
        _ ->
            % compact currently running, this is a no-op
            {noreply, Db, idle_limit()}
    end;
handle_cast({compact_done, _Engine, CompactInfo}, #db{} = OldDb) ->
    {ok, NewDb} = couch_db_engine:finish_compaction(OldDb, CompactInfo),
    {noreply, NewDb};

handle_cast(wakeup, Db) ->
    {noreply, Db, idle_limit()};

handle_cast(Msg, #db{name = Name} = Db) ->
    couch_log:error("Database `~s` updater received unexpected cast: ~p",
                    [Name, Msg]),
    {stop, Msg, Db}.


handle_info({update_docs, Client, GroupedDocs, NonRepDocs, MergeConflicts,
        FullCommit}, Db) ->
    GroupedDocs2 = sort_and_tag_grouped_docs(Client, GroupedDocs),
    if NonRepDocs == [] ->
        {GroupedDocs3, Clients, FullCommit2} = collect_updates(GroupedDocs2,
                [Client], MergeConflicts, FullCommit);
    true ->
        GroupedDocs3 = GroupedDocs2,
        FullCommit2 = FullCommit,
        Clients = [Client]
    end,
    NonRepDocs2 = [{Client, NRDoc} || NRDoc <- NonRepDocs],
    try update_docs_int(Db, GroupedDocs3, NonRepDocs2, MergeConflicts,
                FullCommit2) of
    {ok, Db2, UpdatedDDocIds} ->
        ok = gen_server:call(couch_server, {db_updated, Db2}, infinity),
        case {couch_db:get_update_seq(Db), couch_db:get_update_seq(Db2)} of
            {Seq, Seq} -> ok;
            _ -> couch_event:notify(Db2#db.name, updated)
        end,
        if NonRepDocs2 /= [] ->
            couch_event:notify(Db2#db.name, local_updated);
        true -> ok
        end,
        [catch(ClientPid ! {done, self()}) || ClientPid <- Clients],
        Db3 = case length(UpdatedDDocIds) > 0 of
            true ->
                % Ken and ddoc_cache are the only things that
                % use the unspecified ddoc_updated message. We
                % should update them to use the new message per
                % ddoc.
                lists:foreach(fun(DDocId) ->
                    couch_event:notify(Db2#db.name, {ddoc_updated, DDocId})
                end, UpdatedDDocIds),
                couch_event:notify(Db2#db.name, ddoc_updated),
                ddoc_cache:refresh(Db2#db.name, UpdatedDDocIds),
                refresh_validate_doc_funs(Db2);
            false ->
                Db2
        end,
        {noreply, Db3, hibernate_if_no_idle_limit()}
    catch
        throw: retry ->
            [catch(ClientPid ! {retry, self()}) || ClientPid <- Clients],
            {noreply, Db, hibernate_if_no_idle_limit()}
    end;
handle_info(delayed_commit, #db{waiting_delayed_commit=nil}=Db) ->
    %no outstanding delayed commits, ignore
    {noreply, Db, idle_limit()};
handle_info(delayed_commit, Db) ->
    case commit_data(Db) of
        Db ->
            {noreply, Db, idle_limit()};
        Db2 ->
            ok = gen_server:call(couch_server, {db_updated, Db2}, infinity),
            {noreply, Db2, idle_limit()}
    end;
handle_info({'EXIT', _Pid, normal}, Db) ->
    {noreply, Db, idle_limit()};
handle_info({'EXIT', _Pid, Reason}, Db) ->
    {stop, Reason, Db};
handle_info(timeout, #db{name=DbName} = Db) ->
    IdleLimitMSec = update_idle_limit_from_config(),
    case couch_db:is_idle(Db) of
        true ->
<<<<<<< HEAD
            % we have to unlock Fd, cause close_db_if_idle will check is_idle again
            couch_file:unlock(Fd),
            MSecSinceLastRead = couch_file:msec_since_last_read(Fd),
            case MSecSinceLastRead > IdleLimitMSec of
=======
            LastActivity = couch_db_engine:last_activity(Db),
            DtMSec = timer:now_diff(os:timestamp(), LastActivity) div 1000,
            MSecSinceLastActivity = max(0, DtMSec),
            case MSecSinceLastActivity > IdleLimitMSec of
>>>>>>> dacb6583
                true ->
                    ok = couch_server:close_db_if_idle(DbName);
                false ->
                    ok
            end;
        false ->
            ok
    end,
    % Send a message to wake up and then hibernate. Hibernation here is done to
    % force a thorough garbage collection.
    gen_server:cast(self(), wakeup),
    {noreply, Db, hibernate};

handle_info(Msg, Db) ->
    case couch_db_engine:handle_db_updater_info(Msg, Db) of
        {noreply, NewDb} ->
            {noreply, NewDb, idle_limit()};
        Else ->
            Else
    end.


code_change(_OldVsn, State, _Extra) ->
    {ok, State}.

sort_and_tag_grouped_docs(Client, GroupedDocs) ->
    % These groups should already be sorted but sometimes clients misbehave.
    % The merge_updates function will fail and the database can end up with
    % duplicate documents if the incoming groups are not sorted, so as a sanity
    % check we sort them again here. See COUCHDB-2735.
    Cmp = fun([#doc{id=A}|_], [#doc{id=B}|_]) -> A < B end,
    lists:map(fun(DocGroup) ->
        [{Client, maybe_tag_doc(D)} || D <- DocGroup]
    end, lists:sort(Cmp, GroupedDocs)).

maybe_tag_doc(#doc{id=Id, revs={Pos,[_Rev|PrevRevs]}, meta=Meta0}=Doc) ->
    case lists:keymember(ref, 1, Meta0) of
        true ->
            Doc;
        false ->
            Key = {Id, {Pos-1, PrevRevs}},
            Doc#doc{meta=[{ref, Key} | Meta0]}
    end.

merge_updates([[{_,#doc{id=X}}|_]=A|RestA], [[{_,#doc{id=X}}|_]=B|RestB]) ->
    [A++B | merge_updates(RestA, RestB)];
merge_updates([[{_,#doc{id=X}}|_]|_]=A, [[{_,#doc{id=Y}}|_]|_]=B) when X < Y ->
    [hd(A) | merge_updates(tl(A), B)];
merge_updates([[{_,#doc{id=X}}|_]|_]=A, [[{_,#doc{id=Y}}|_]|_]=B) when X > Y ->
    [hd(B) | merge_updates(A, tl(B))];
merge_updates([], RestB) ->
    RestB;
merge_updates(RestA, []) ->
    RestA.

collect_updates(GroupedDocsAcc, ClientsAcc, MergeConflicts, FullCommit) ->
    receive
        % Only collect updates with the same MergeConflicts flag and without
        % local docs. It's easier to just avoid multiple _local doc
        % updaters than deal with their possible conflicts, and local docs
        % writes are relatively rare. Can be optmized later if really needed.
        {update_docs, Client, GroupedDocs, [], MergeConflicts, FullCommit2} ->
            GroupedDocs2 = sort_and_tag_grouped_docs(Client, GroupedDocs),
            GroupedDocsAcc2 =
                merge_updates(GroupedDocsAcc, GroupedDocs2),
            collect_updates(GroupedDocsAcc2, [Client | ClientsAcc],
                    MergeConflicts, (FullCommit or FullCommit2))
    after 0 ->
        {GroupedDocsAcc, ClientsAcc, FullCommit}
    end.


init_db(DbName, FilePath, EngineState, Options) ->
    % convert start time tuple to microsecs and store as a binary string
    {MegaSecs, Secs, MicroSecs} = os:timestamp(),
    StartTime = ?l2b(io_lib:format("~p",
            [(MegaSecs*1000000*1000000) + (Secs*1000000) + MicroSecs])),

    BDU = couch_util:get_value(before_doc_update, Options, nil),
    ADR = couch_util:get_value(after_doc_read, Options, nil),

    CleanedOpts = [Opt || Opt <- Options, Opt /= create],

    InitDb = #db{
        name = DbName,
        filepath = FilePath,
        engine = EngineState,
        instance_start_time = StartTime,
        options = CleanedOpts,
        before_doc_update = BDU,
        after_doc_read = ADR
    },

    InitDb#db{
        committed_update_seq = couch_db_engine:get_update_seq(InitDb),
        security = couch_db_engine:get_security(InitDb)
    }.


refresh_validate_doc_funs(#db{name = <<"shards/", _/binary>> = Name} = Db) ->
    spawn(fabric, reset_validation_funs, [mem3:dbname(Name)]),
    Db#db{validate_doc_funs = undefined};
refresh_validate_doc_funs(Db0) ->
    Db = Db0#db{user_ctx=?ADMIN_USER},
    {ok, DesignDocs} = couch_db:get_design_docs(Db),
    ProcessDocFuns = lists:flatmap(
        fun(DesignDocInfo) ->
            {ok, DesignDoc} = couch_db:open_doc_int(
                Db, DesignDocInfo, [ejson_body]),
            case couch_doc:get_validate_doc_fun(DesignDoc) of
            nil -> [];
            Fun -> [Fun]
            end
        end, DesignDocs),
    Db#db{validate_doc_funs=ProcessDocFuns}.

% rev tree functions

flush_trees(_Db, [], AccFlushedTrees) ->
    {ok, lists:reverse(AccFlushedTrees)};
flush_trees(#db{} = Db,
        [InfoUnflushed | RestUnflushed], AccFlushed) ->
    #full_doc_info{update_seq=UpdateSeq, rev_tree=Unflushed} = InfoUnflushed,
    {Flushed, FinalAcc} = couch_key_tree:mapfold(
        fun(_Rev, Value, Type, SizesAcc) ->
            case Value of
                % This node is a document summary that needs to be
                % flushed to disk.
                #doc{} = Doc ->
                    check_doc_atts(Db, Doc),
                    ExternalSize = get_meta_body_size(Value#doc.meta),
                    {size_info, AttSizeInfo} =
                            lists:keyfind(size_info, 1, Doc#doc.meta),
                    {ok, NewDoc, WrittenSize} =
                            couch_db_engine:write_doc_body(Db, Doc),
                    Leaf = #leaf{
                        deleted = Doc#doc.deleted,
                        ptr = NewDoc#doc.body,
                        seq = UpdateSeq,
                        sizes = #size_info{
                            active = WrittenSize,
                            external = ExternalSize
                        },
                        atts = AttSizeInfo
                    },
                    {Leaf, add_sizes(Type, Leaf, SizesAcc)};
                #leaf{} ->
                    {Value, add_sizes(Type, Value, SizesAcc)};
                _ ->
                    {Value, SizesAcc}
            end
        end, {0, 0, []}, Unflushed),
    {FinalAS, FinalES, FinalAtts} = FinalAcc,
    TotalAttSize = lists:foldl(fun({_, S}, A) -> S + A end, 0, FinalAtts),
    NewInfo = InfoUnflushed#full_doc_info{
        rev_tree = Flushed,
        sizes = #size_info{
            active = FinalAS + TotalAttSize,
            external = FinalES + TotalAttSize
        }
    },
    flush_trees(Db, RestUnflushed, [NewInfo | AccFlushed]).


check_doc_atts(Db, Doc) ->
    {atts_stream, Stream} = lists:keyfind(atts_stream, 1, Doc#doc.meta),
    % Make sure that the attachments were written to the currently
    % active attachment stream. If compaction swaps during a write
    % request we may have to rewrite our attachment bodies.
    if Stream == nil -> ok; true ->
        case couch_db:is_active_stream(Db, Stream) of
            true ->
                ok;
            false ->
                % Stream where the attachments were written to is
                % no longer the current attachment stream. This
                % can happen when a database is switched at
                % compaction time.
                couch_log:debug("Stream where the attachments were"
                                " written has changed."
                                " Possibly retrying.", []),
                throw(retry)
        end
    end.


add_sizes(Type, #leaf{sizes=Sizes, atts=AttSizes}, Acc) ->
    % Maybe upgrade from disk_size only
    #size_info{
        active = ActiveSize,
        external = ExternalSize
    } = upgrade_sizes(Sizes),
    {ASAcc, ESAcc, AttsAcc} = Acc,
    NewASAcc = ActiveSize + ASAcc,
    NewESAcc = ESAcc + if Type == leaf -> ExternalSize; true -> 0 end,
    NewAttsAcc = lists:umerge(AttSizes, AttsAcc),
    {NewASAcc, NewESAcc, NewAttsAcc}.


upgrade_sizes(#size_info{}=SI) ->
    SI;
upgrade_sizes({D, E}) ->
    #size_info{active=D, external=E};
upgrade_sizes(S) when is_integer(S) ->
    #size_info{active=S, external=0}.


send_result(Client, Doc, NewResult) ->
    % used to send a result to the client
    catch(Client ! {result, self(), {doc_tag(Doc), NewResult}}).

doc_tag(#doc{meta=Meta}) ->
    case lists:keyfind(ref, 1, Meta) of
        {ref, Ref} -> Ref;
        false -> throw(no_doc_tag);
        Else -> throw({invalid_doc_tag, Else})
    end.

merge_rev_trees(_Limit, _Merge, [], [], AccNewInfos, AccRemoveSeqs, AccSeq) ->
    {ok, lists:reverse(AccNewInfos), AccRemoveSeqs, AccSeq};
merge_rev_trees(Limit, MergeConflicts, [NewDocs|RestDocsList],
        [OldDocInfo|RestOldInfo], AccNewInfos, AccRemoveSeqs, AccSeq) ->
    erlang:put(last_id_merged, OldDocInfo#full_doc_info.id), % for debugging
    NewDocInfo0 = lists:foldl(fun({Client, NewDoc}, OldInfoAcc) ->
        merge_rev_tree(OldInfoAcc, NewDoc, Client, MergeConflicts)
    end, OldDocInfo, NewDocs),
    NewDocInfo1 = maybe_stem_full_doc_info(NewDocInfo0, Limit),
    % When MergeConflicts is false, we updated #full_doc_info.deleted on every
    % iteration of merge_rev_tree. However, merge_rev_tree does not update
    % #full_doc_info.deleted when MergeConflicts is true, since we don't need
    % to know whether the doc is deleted between iterations. Since we still
    % need to know if the doc is deleted after the merge happens, we have to
    % set it here.
    NewDocInfo2 = case MergeConflicts of
        true ->
            NewDocInfo1#full_doc_info{
                deleted = couch_doc:is_deleted(NewDocInfo1)
            };
        false ->
            NewDocInfo1
    end,
    if NewDocInfo2 == OldDocInfo ->
        % nothing changed
        merge_rev_trees(Limit, MergeConflicts, RestDocsList, RestOldInfo,
            AccNewInfos, AccRemoveSeqs, AccSeq);
    true ->
        % We have updated the document, give it a new update_seq. Its
        % important to note that the update_seq on OldDocInfo should
        % be identical to the value on NewDocInfo1.
        OldSeq = OldDocInfo#full_doc_info.update_seq,
        NewDocInfo3 = NewDocInfo2#full_doc_info{
            update_seq = AccSeq + 1
        },
        RemoveSeqs = case OldSeq of
            0 -> AccRemoveSeqs;
            _ -> [OldSeq | AccRemoveSeqs]
        end,
        merge_rev_trees(Limit, MergeConflicts, RestDocsList, RestOldInfo,
            [NewDocInfo3|AccNewInfos], RemoveSeqs, AccSeq+1)
    end.

merge_rev_tree(OldInfo, NewDoc, Client, false)
        when OldInfo#full_doc_info.deleted ->
    % We're recreating a document that was previously
    % deleted. To check that this is a recreation from
    % the root we assert that the new document has a
    % revision depth of 1 (this is to avoid recreating a
    % doc from a previous internal revision) and is also
    % not deleted. To avoid expanding the revision tree
    % unnecessarily we create a new revision based on
    % the winning deleted revision.

    {RevDepth, _} = NewDoc#doc.revs,
    NewDeleted = NewDoc#doc.deleted,
    case RevDepth == 1 andalso not NewDeleted of
        true ->
            % Update the new doc based on revisions in OldInfo
            #doc_info{revs=[WinningRev | _]} = couch_doc:to_doc_info(OldInfo),
            #rev_info{rev={OldPos, OldRev}} = WinningRev,
            Body = case couch_util:get_value(comp_body, NewDoc#doc.meta) of
                CompBody when is_binary(CompBody) ->
                    couch_compress:decompress(CompBody);
                _ ->
                    NewDoc#doc.body
            end,
            RevIdDoc = NewDoc#doc{
                revs = {OldPos, [OldRev]},
                body = Body
            },
            NewRevId = couch_db:new_revid(RevIdDoc),
            NewDoc2 = NewDoc#doc{revs={OldPos + 1, [NewRevId, OldRev]}},

            % Merge our modified new doc into the tree
            #full_doc_info{rev_tree=OldTree} = OldInfo,
            NewTree0 = couch_doc:to_path(NewDoc2),
            case couch_key_tree:merge(OldTree, NewTree0) of
                {NewTree1, new_leaf} ->
                    % We changed the revision id so inform the caller
                    send_result(Client, NewDoc, {ok, {OldPos+1, NewRevId}}),
                    OldInfo#full_doc_info{
                        rev_tree = NewTree1,
                        deleted = false
                    };
                _ ->
                    throw(doc_recreation_failed)
            end;
        _ ->
            send_result(Client, NewDoc, conflict),
            OldInfo
    end;
merge_rev_tree(OldInfo, NewDoc, Client, false) ->
    % We're attempting to merge a new revision into an
    % undeleted document. To not be a conflict we require
    % that the merge results in extending a branch.

    OldTree = OldInfo#full_doc_info.rev_tree,
    NewTree0 = couch_doc:to_path(NewDoc),
    NewDeleted = NewDoc#doc.deleted,
    case couch_key_tree:merge(OldTree, NewTree0) of
        {NewTree, new_leaf} when not NewDeleted ->
            OldInfo#full_doc_info{
                rev_tree = NewTree,
                deleted = false
            };
        {NewTree, new_leaf} when NewDeleted ->
            % We have to check if we just deleted this
            % document completely or if it was a conflict
            % resolution.
            OldInfo#full_doc_info{
                rev_tree = NewTree,
                deleted = couch_doc:is_deleted(NewTree)
            };
        _ ->
            send_result(Client, NewDoc, conflict),
            OldInfo
    end;
merge_rev_tree(OldInfo, NewDoc, _Client, true) ->
    % We're merging in revisions without caring about
    % conflicts. Most likely this is a replication update.
    OldTree = OldInfo#full_doc_info.rev_tree,
    NewTree0 = couch_doc:to_path(NewDoc),
    {NewTree, _} = couch_key_tree:merge(OldTree, NewTree0),
    OldInfo#full_doc_info{rev_tree = NewTree}.

maybe_stem_full_doc_info(#full_doc_info{rev_tree = Tree} = Info, Limit) ->
    case config:get_boolean("couchdb", "stem_interactive_updates", true) of
        true ->
            Stemmed = couch_key_tree:stem(Tree, Limit),
            Info#full_doc_info{rev_tree = Stemmed};
        false ->
            Info
    end.

update_docs_int(Db, DocsList, LocalDocs, MergeConflicts, FullCommit) ->
    UpdateSeq = couch_db_engine:get_update_seq(Db),
    RevsLimit = couch_db_engine:get_revs_limit(Db),

    Ids = [Id || [{_Client, #doc{id=Id}}|_] <- DocsList],
    % lookup up the old documents, if they exist.
    OldDocLookups = couch_db_engine:open_docs(Db, Ids),
    OldDocInfos = lists:zipwith(fun
        (_Id, #full_doc_info{} = FDI) ->
            FDI;
        (Id, not_found) ->
            #full_doc_info{id=Id}
    end, Ids, OldDocLookups),
    % Merge the new docs into the revision trees.
    {ok, NewFullDocInfos, RemSeqs, _} = merge_rev_trees(RevsLimit,
            MergeConflicts, DocsList, OldDocInfos, [], [], UpdateSeq),

    % Write out the document summaries (the bodies are stored in the nodes of
    % the trees, the attachments are already written to disk)
    {ok, IndexFDIs} = flush_trees(Db, NewFullDocInfos, []),
    Pairs = pair_write_info(OldDocLookups, IndexFDIs),
    LocalDocs2 = update_local_doc_revs(LocalDocs),

    {ok, Db1} = couch_db_engine:write_doc_infos(Db, Pairs, LocalDocs2, []),

    WriteCount = length(IndexFDIs),
    couch_stats:increment_counter([couchdb, document_inserts],
         WriteCount - length(RemSeqs)),
    couch_stats:increment_counter([couchdb, document_writes], WriteCount),
    couch_stats:increment_counter(
        [couchdb, local_document_writes],
        length(LocalDocs2)
    ),

    % Check if we just updated any design documents, and update the validation
    % funs if we did.
    UpdatedDDocIds = lists:flatmap(fun
        (<<"_design/", _/binary>> = Id) -> [Id];
        (_) -> []
    end, Ids),

    {ok, commit_data(Db1, not FullCommit), UpdatedDDocIds}.


update_local_doc_revs(Docs) ->
    lists:map(fun({Client, NewDoc}) ->
        #doc{
            deleted = Delete,
            revs = {0, PrevRevs}
        } = NewDoc,
        case PrevRevs of
            [RevStr | _] ->
                PrevRev = binary_to_integer(RevStr);
            [] ->
                PrevRev = 0
        end,
        NewRev = case Delete of
            false ->
                PrevRev + 1;
            true  ->
                0
        end,
        send_result(Client, NewDoc, {ok, {0, integer_to_binary(NewRev)}}),
        NewDoc#doc{
            revs = {0, [NewRev]}
        }
    end, Docs).


commit_data(Db) ->
    commit_data(Db, false).

commit_data(#db{waiting_delayed_commit=nil} = Db, true) ->
    TRef = erlang:send_after(1000,self(),delayed_commit),
    Db#db{waiting_delayed_commit=TRef};
commit_data(Db, true) ->
    Db;
commit_data(Db, _) ->
    #db{
        waiting_delayed_commit = Timer
    } = Db,
    if is_reference(Timer) -> erlang:cancel_timer(Timer); true -> ok end,
    {ok, Db1} = couch_db_engine:commit_data(Db),
    Db1#db{
        waiting_delayed_commit = nil,
        committed_update_seq = couch_db_engine:get_update_seq(Db)
    }.


pair_write_info(Old, New) ->
    lists:map(fun(FDI) ->
        case lists:keyfind(FDI#full_doc_info.id, #full_doc_info.id, Old) of
            #full_doc_info{} = OldFDI -> {OldFDI, FDI};
            false -> {not_found, FDI}
        end
    end, New).


pair_purge_info(Old, New) ->
    lists:map(fun(OldFDI) ->
        case lists:keyfind(OldFDI#full_doc_info.id, #full_doc_info.id, New) of
            #full_doc_info{} = NewFDI -> {OldFDI, NewFDI};
            false -> {OldFDI, not_found}
        end
    end, Old).


get_meta_body_size(Meta) ->
    {ejson_size, ExternalSize} = lists:keyfind(ejson_size, 1, Meta),
    ExternalSize.


default_security_object(<<"shards/", _/binary>>) ->
    case config:get("couchdb", "default_security", "everyone") of
        "admin_only" ->
            [{<<"members">>,{[{<<"roles">>,[<<"_admin">>]}]}},
             {<<"admins">>,{[{<<"roles">>,[<<"_admin">>]}]}}];
        Everyone when Everyone == "everyone"; Everyone == "admin_local" ->
            []
    end;
default_security_object(_DbName) ->
    case config:get("couchdb", "default_security", "everyone") of
        Admin when Admin == "admin_only"; Admin == "admin_local" ->
            [{<<"members">>,{[{<<"roles">>,[<<"_admin">>]}]}},
             {<<"admins">>,{[{<<"roles">>,[<<"_admin">>]}]}}];
        "everyone" ->
            []
    end.

% These functions rely on using the process dictionary. This is
% usually frowned upon however in this case it is done to avoid
% changing to a different server state record. Once PSE (Pluggable
% Storage Engine) code lands this should be moved to the #db{} record.
update_idle_limit_from_config() ->
    Default = integer_to_list(?IDLE_LIMIT_DEFAULT),
    IdleLimit = case config:get("couchdb", "idle_check_timeout", Default) of
        "infinity" ->
            infinity;
        Milliseconds ->
            list_to_integer(Milliseconds)
    end,
    put(idle_limit, IdleLimit),
    IdleLimit.

idle_limit() ->
    get(idle_limit).

hibernate_if_no_idle_limit() ->
    case idle_limit() of
        infinity ->
            hibernate;
        Timeout when is_integer(Timeout) ->
            Timeout
    end.<|MERGE_RESOLUTION|>--- conflicted
+++ resolved
@@ -274,19 +274,14 @@
     {stop, Reason, Db};
 handle_info(timeout, #db{name=DbName} = Db) ->
     IdleLimitMSec = update_idle_limit_from_config(),
-    case couch_db:is_idle(Db) of
+    case couch_db:is_idle(Db) andalso couch_db:lock(Db) of
         true ->
-<<<<<<< HEAD
-            % we have to unlock Fd, cause close_db_if_idle will check is_idle again
-            couch_file:unlock(Fd),
-            MSecSinceLastRead = couch_file:msec_since_last_read(Fd),
-            case MSecSinceLastRead > IdleLimitMSec of
-=======
+            % we have to unlock Db, cause close_db_if_idle will also lock
+            couch_db:unlock(Db),
             LastActivity = couch_db_engine:last_activity(Db),
             DtMSec = timer:now_diff(os:timestamp(), LastActivity) div 1000,
             MSecSinceLastActivity = max(0, DtMSec),
             case MSecSinceLastActivity > IdleLimitMSec of
->>>>>>> dacb6583
                 true ->
                     ok = couch_server:close_db_if_idle(DbName);
                 false ->
