--- conflicted
+++ resolved
@@ -151,15 +151,9 @@
 %% Third party deps
 {folsom,           "folsom",           {tag, "CouchDB-0.8.3"}},
 {hyper,            "hyper",            {tag, "CouchDB-2.2.0-6"}},
-<<<<<<< HEAD
 {ibrowse,          "ibrowse",          {tag, "CouchDB-4.4.1-1"}},
-{jaeger_passage,   "jaeger-passage",   {tag, "CouchDB-0.1.14-1"}},
-{jiffy,            "jiffy",            {tag, "CouchDB-1.0.4-1"}},
-=======
-{ibrowse,          "ibrowse",          {tag, "CouchDB-4.0.1-2"}},
 {jaeger_passage,   "jaeger-passage",   {tag, "CouchDB-0.1.14-2"}},
 {jiffy,            "jiffy",            {tag, "CouchDB-1.0.5-1"}},
->>>>>>> b972f126
 {local,            "local",            {tag, "0.2.1"}},
 {mochiweb,         "mochiweb",         {tag, "v2.20.0"}},
 {meck,             "meck",             {tag, "0.8.8"}},
