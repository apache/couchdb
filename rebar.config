% Copyright 2010 Cloudant
% 
% Licensed under the Apache License, Version 2.0 (the "License"); you may not
% use this file except in compliance with the License. You may obtain a copy of
% the License at
%
%   http://www.apache.org/licenses/LICENSE-2.0
%
% Unless required by applicable law or agreed to in writing, software
% distributed under the License is distributed on an "AS IS" BASIS, WITHOUT
% WARRANTIES OR CONDITIONS OF ANY KIND, either express or implied. See the
% License for the specific language governing permissions and limitations under
% the License.

{deps, [
    {oauth, ".*", {git, "https://github.com/cloudant/erlang-oauth.git",
        {branch, "couch"}}},
    {ibrowse, ".*", {git, "https://github.com/cloudant/ibrowse.git",
        {branch, "couch_1.1"}}},
    {mochiweb, ".*", {git, "https://github.com/cloudant/mochiweb.git",
        {branch, "couch_1.1"}}},
    {rexi, ".*", {git, "https://github.com/cloudant/rexi.git",
        master}},
    {fabric, ".*", {git, "https://github.com/cloudant/fabric.git",
        {branch, "1.1-rexi_mon-12212-12003"}}},
    {mem3, ".*", {git, "https://github.com/cloudant/mem3.git",
        {branch, "replicator_db_2"}}},
    {chttpd, ".*", {git, "https://github.com/cloudant/chttpd.git",
<<<<<<< HEAD
        {branch, "couch_1.1-rexi_mon"}}}
=======
        {branch, "replicator_db_2"}}}
>>>>>>> 1f017e59
]}.
% needed for a clean transition to the deps model
{clean_files, [
    "apps/oauth/ebin",
    "apps/ibrowse/ebin",
    "apps/mochiweb/ebin",
    "apps/rexi/ebin",
    "apps/fabric/ebin",
    "apps/mem3/ebin",
    "apps/chttpd/ebin",
    "apps/etap/ebin"
]}.
{sub_dirs, [
    "apps/couch",
    "rel"
]}.
{cover_enabled, true}.
{eunit_opts, [{report,{eunit_surefire,[{dir,"."}]}}]}.
{erl_opts, [debug_info]}.
{lib_dirs, ["apps"]}.<|MERGE_RESOLUTION|>--- conflicted
+++ resolved
@@ -24,13 +24,9 @@
     {fabric, ".*", {git, "https://github.com/cloudant/fabric.git",
         {branch, "1.1-rexi_mon-12212-12003"}}},
     {mem3, ".*", {git, "https://github.com/cloudant/mem3.git",
-        {branch, "replicator_db_2"}}},
+        {branch, "0.4-rc"}}},
     {chttpd, ".*", {git, "https://github.com/cloudant/chttpd.git",
-<<<<<<< HEAD
-        {branch, "couch_1.1-rexi_mon"}}}
-=======
-        {branch, "replicator_db_2"}}}
->>>>>>> 1f017e59
+        {branch, "0.4-rc"}}}
 ]}.
 % needed for a clean transition to the deps model
 {clean_files, [
